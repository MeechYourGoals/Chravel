--- conflicted
+++ resolved
@@ -4,11 +4,7 @@
 import { toast } from 'sonner';
 
 interface UserProfile {
-<<<<<<< HEAD
   id: string;
-=======
-  user_id: string;
->>>>>>> b5a51ede
   email: string | null;
   display_name: string | null;
   avatar_url: string | null;
@@ -46,11 +42,8 @@
   onSelect,
   onRemove,
   selectedUsers = [],
-<<<<<<< HEAD
   placeholder = 'Search by name (email only if shared/visible)...',
-=======
   placeholder = 'Search by email or name...',
->>>>>>> b5a51ede
 }) => {
   const [searchQuery, setSearchQuery] = useState('');
   const [searchResults, setSearchResults] = useState<UserProfile[]>([]);
@@ -99,7 +92,6 @@
     setIsOpen(true);
 
     try {
-<<<<<<< HEAD
       // Use a DB-side, rate-limited RPC to reduce harvesting risk.
       // We intentionally keep this RPC call "loosely typed" because this repo's
       // `src/integrations/supabase/types.ts` is generated from the remote DB and
@@ -108,32 +100,16 @@
       const { data, error } = await rpc.rpc<UserProfile[]>('search_profiles_public', {
         query_text: query,
         limit_count: 10,
-=======
-      // Search by email or display name.
-      // Email is only returned when explicitly shared (show_email) or self.
-      const { data, error } = await supabase.rpc('search_profiles_public', {
-        p_query: query,
-        p_limit: 10,
->>>>>>> b5a51ede
       });
 
       if (error) throw error;
 
       // Filter out existing members and already selected users
-<<<<<<< HEAD
       const filtered = (data || []).filter(
         user =>
           !existingMemberIds.includes(user.id) &&
           !selectedUsers.some(selected => selected.id === user.id),
       );
-=======
-      const filtered = (data || []).filter(user => {
-        return (
-          !existingMemberIds.includes(user.user_id) &&
-          !selectedUsers.some(selected => selected.user_id === user.user_id)
-        );
-      });
->>>>>>> b5a51ede
 
       setSearchResults(filtered);
     } catch (error) {
@@ -200,15 +176,11 @@
               )}
               <div className="flex-1 min-w-0">
                 <p className="text-white font-medium truncate">{user.display_name || 'No name'}</p>
-<<<<<<< HEAD
                 {user.email ? (
                   <p className="text-gray-400 text-sm truncate">{user.email}</p>
                 ) : (
                   <p className="text-gray-500 text-sm truncate">Email hidden</p>
                 )}
-=======
-                <p className="text-gray-400 text-sm truncate">{user.email || 'Email hidden'}</p>
->>>>>>> b5a51ede
               </div>
               <UserPlus className="h-5 w-5 text-blue-400" />
             </button>
