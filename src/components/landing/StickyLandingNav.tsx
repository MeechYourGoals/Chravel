import React, { useEffect, useState } from 'react';
import { cn } from '@/lib/utils';
import { DemoModeSelector } from '../DemoModeSelector';
import { Link } from 'react-router-dom';
import { useAuth } from '@/hooks/useAuth';
import { SUPER_ADMIN_EMAILS } from '@/constants/admins';

interface NavSection {
  id: string;
  label: string;
}

const sections: NavSection[] = [
  { id: 'hero', label: 'Home' },
  { id: 'features', label: 'Features' },
  { id: 'how', label: 'How It Works' },
  { id: 'ai', label: 'AI' },
  { id: 'use-cases', label: 'Use Cases' },
  { id: 'storage', label: 'Storage' },
  { id: 'proof', label: 'Reviews' },
  { id: 'replaces', label: 'Compare' },
  { id: 'faq', label: 'FAQ' },
  { id: 'pricing', label: 'Pricing' },
];

interface StickyLandingNavProps {
  onSignUp: () => void;
}

export const StickyLandingNav: React.FC<StickyLandingNavProps> = ({ onSignUp }) => {
  const [activeSection, setActiveSection] = useState('hero');
  const [isVisible, setIsVisible] = useState(false);
  const [scrollProgress, setScrollProgress] = useState(0);
  const { user } = useAuth();
  const isSuperAdmin = user?.email && SUPER_ADMIN_EMAILS.includes(user.email);

  useEffect(() => {
    const handleScroll = () => {
      // Show nav after scrolling past hero
      setIsVisible(window.scrollY > window.innerHeight * 0.3);

      // Calculate scroll progress
      const windowHeight = window.innerHeight;
      const documentHeight = document.documentElement.scrollHeight;
      const scrollTop = window.scrollY;
      const progress = (scrollTop / (documentHeight - windowHeight)) * 100;
      setScrollProgress(Math.min(progress, 100));

      // Update active section based on scroll position
      const sections = document.querySelectorAll('[id^="section-"]');
      let current = 'hero';

      sections.forEach(section => {
        const rect = section.getBoundingClientRect();
        if (rect.top <= window.innerHeight / 3 && rect.bottom >= window.innerHeight / 3) {
          current = section.id.replace('section-', '');
        }
      });

      setActiveSection(current);
    };

    window.addEventListener('scroll', handleScroll);
    return () => window.removeEventListener('scroll', handleScroll);
  }, []);

  const scrollToSection = (id: string) => {
    const element = document.getElementById(`section-${id}`);
    if (element) {
      element.scrollIntoView({ behavior: 'smooth', block: 'start' });
    }
  };

  return (
    <nav
      className={cn(
        'fixed top-0 left-0 right-0 z-50 transition-transform duration-300 bg-background/80 backdrop-blur-lg border-b border-border/50',
        // Hide on mobile and tablet - only show on desktop (lg and up)
        'hidden lg:block',
        isVisible ? 'translate-y-0' : '-translate-y-full',
      )}
    >
      {/* Progress Bar */}
      <div
        className="absolute top-0 left-0 h-0.5 bg-primary transition-all duration-300"
        style={{ width: `${scrollProgress}%` }}
      />

      <div className="container mx-auto px-4 py-3 flex items-center justify-between">
        {/* Logo */}
        <div className="text-xl font-bold bg-gradient-to-r from-primary via-accent to-primary bg-clip-text text-transparent">
          Chravel
        </div>

        {/* For Teams Link (Desktop) */}
        <div className="hidden lg:flex items-center">
          <Link
            to="/teams"
            className="text-sm font-medium text-foreground hover:text-primary transition-colors px-4 py-2 rounded-md hover:bg-accent/10"
          >
            For Teams
          </Link>
        </div>

        {/* Section Dots (Desktop) */}
        <div className="hidden md:flex items-center gap-2">
          {sections.map(section => (
            <button
              key={section.id}
              onClick={() => scrollToSection(section.id)}
              className={cn(
                'group relative h-2 rounded-full transition-all duration-300',
                activeSection === section.id
                  ? 'w-8 bg-primary'
                  : 'w-2 bg-muted hover:bg-muted-foreground',
              )}
              aria-label={`Go to ${section.label}`}
            >
              {/* Tooltip on hover */}
              <span className="absolute -bottom-8 left-1/2 -translate-x-1/2 opacity-0 group-hover:opacity-100 transition-opacity text-xs whitespace-nowrap bg-background/90 px-2 py-1 rounded pointer-events-none">
                {section.label}
              </span>
            </button>
          ))}
        </div>

        {/* Active Section Name (Desktop) */}
        <div className="hidden lg:block text-sm text-foreground font-medium min-w-[100px] text-center">
          {sections.find(s => s.id === activeSection)?.label || 'Home'}
        </div>

        {/* Right: Demo Selector Only (Auth CTA is centered in hero content) */}
        <div className="flex items-center gap-2">
<<<<<<< HEAD
          <DemoModeSelector />
=======
          {isSuperAdmin && <DemoModeSelector />}
          <HeaderAuthButton />
>>>>>>> 4264540b
        </div>
      </div>
    </nav>
  );
};<|MERGE_RESOLUTION|>--- conflicted
+++ resolved
@@ -131,12 +131,8 @@
 
         {/* Right: Demo Selector Only (Auth CTA is centered in hero content) */}
         <div className="flex items-center gap-2">
-<<<<<<< HEAD
-          <DemoModeSelector />
-=======
           {isSuperAdmin && <DemoModeSelector />}
           <HeaderAuthButton />
->>>>>>> 4264540b
         </div>
       </div>
     </nav>
