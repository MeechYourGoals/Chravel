import { EventData } from '../types/events';
import { googleIO2026Event } from './events/googleIO2026';
import { getMockAvatar } from '../utils/mockAvatars';

export const eventsMockData: Record<string, EventData> = {
  // Netflix Is a Joke Festival - FIRST in grid (flagship event)
  'netflix-joke-fest-2026': {
    id: 'netflix-joke-fest-2026',
    title: 'Netflix Is a Joke Festival 2026',
    location: 'Los Angeles, CA',
    dateRange: 'Apr 28 - May 6, 2026',
    category: 'Comedy Festival',
    description: 'Multi-day comedy festival featuring stand-up, live podcasts, and exclusive Netflix specials across LA venues',
    tags: ['Comedy', 'Entertainment', 'Live Shows', 'Netflix', 'Stand-up'],
    participants: [
      { id: 1, name: 'Sarah Chen', avatar: getMockAvatar('Sarah Chen'), role: 'Festival Director' },
      { id: 2, name: 'Marcus Rodriguez', avatar: getMockAvatar('Marcus Rodriguez'), role: 'Talent Coordinator' },
      { id: 3, name: 'Jessica Kim', avatar: getMockAvatar('Jessica Kim'), role: 'Venue Manager' },
      { id: 4, name: 'David Thompson', avatar: getMockAvatar('David Thompson'), role: 'Production Lead' }
    ],
    itinerary: [
      {
        date: '2026-04-28',
        events: [
          { title: 'Opening Night Gala', location: 'The Forum', time: '19:00' },
          { title: 'Headliner Comedy Show', location: 'Hollywood Bowl', time: '21:00' }
        ]
      }
    ],
    budget: {
      total: 15000000,
      spent: 8500000,
      categories: [
        { name: 'Venues', allocated: 5000000, spent: 3500000 },
        { name: 'Talent', allocated: 7000000, spent: 4000000 },
        { name: 'Production', allocated: 3000000, spent: 1000000 }
      ]
    },
    groupChatEnabled: true,
    attendanceExpected: 100000,
    capacity: 150000,
    registrationStatus: 'open',
    checkedInCount: 45000,
    userRole: 'attendee',
    tracks: [],
    speakers: [],
    sessions: [],
    sponsors: [],
    exhibitors: [],
    agenda: [
      { id: 'njf-a1', title: 'Opening Night Gala', start_time: '19:00', end_time: '22:00', location: 'The Forum' },
      { id: 'njf-a2', title: 'Stand-Up Marathon', start_time: '14:00', end_time: '23:00', location: 'Multiple Venues' },
      { id: 'njf-a3', title: 'Closing Night Spectacular', start_time: '20:00', end_time: '23:30', location: 'Hollywood Bowl' }
    ],
    tasks: [
      { id: 'njf-t1', title: 'Download the Netflix Is a Joke app', sort_order: 0 },
      { id: 'njf-t2', title: 'Pick up your wristband at will-call', sort_order: 1 },
      { id: 'njf-t3', title: 'Check venue-specific entry requirements', sort_order: 2 }
    ]
  },
  'sxsw-2026': {
    id: 'sxsw-2026',
    title: 'SXSW 2026',
    location: 'Austin, TX',
    dateRange: 'Mar 13 - Mar 22, 2026',
    category: 'Technology & Culture',
    description: 'Interactive technology, film, and music festival and conference',
    tags: ['Technology', 'Music', 'Film', 'Interactive', 'Networking'],
    participants: [
      { id: 1, name: 'Sarah Chen', avatar: getMockAvatar('Sarah Chen'), role: 'Event Coordinator' },
      { id: 2, name: 'Marcus Rodriguez', avatar: getMockAvatar('Marcus Rodriguez'), role: 'Tech Director' },
      { id: 3, name: 'Jessica Kim', avatar: getMockAvatar('Jessica Kim'), role: 'Music Coordinator' },
      { id: 4, name: 'David Thompson', avatar: getMockAvatar('David Thompson'), role: 'Film Producer' }
    ],
    itinerary: [
      {
        date: '2026-03-13',
        events: [
          { title: 'Registration & Welcome', location: 'Austin Convention Center', time: '09:00' },
          { title: 'Opening Keynote', location: 'Main Stage', time: '11:00' }
        ]
      }
    ],
    budget: {
      total: 2500000,
      spent: 1200000,
      categories: [
        { name: 'Venues', allocated: 800000, spent: 650000 },
        { name: 'Speakers', allocated: 600000, spent: 400000 },
        { name: 'Marketing', allocated: 400000, spent: 150000 }
      ]
    },
    groupChatEnabled: false,
    attendanceExpected: 75000,
    capacity: 75000,
    registrationStatus: 'open',
    checkedInCount: 22500,
    userRole: 'attendee',
    tracks: [],
    speakers: [],
    sessions: [],
    sponsors: [],
    exhibitors: [],
    agenda: [
      { id: 'a1', title: 'Registration & Welcome', start_time: '09:00', end_time: '10:00', location: 'Austin Convention Center' },
      { id: 'a2', title: 'Opening Keynote', start_time: '10:00', end_time: '11:30', location: 'Main Stage' },
      { id: 'a3', title: 'Interactive Showcase', start_time: '12:00', end_time: '14:00', location: 'Expo Hall' }
    ],
    tasks: [
      { id: 't1', title: 'Pick up your badge at registration', sort_order: 0 },
      { id: 't2', title: 'Download the SXSW GO app', sort_order: 1 },
      { id: 't3', title: 'Visit the welcome lounge for orientation', sort_order: 2 }
    ]
  },
  'wef-2026': {
    id: 'wef-2026',
    title: 'World Economic Forum 2026',
    location: 'Davos, Switzerland',
    dateRange: 'Jan 19 - Jan 23, 2026',
    category: 'Economics & Policy',
    description: 'Annual meeting of global leaders discussing world economic issues',
    tags: ['Economics', 'Policy', 'Leadership', 'Global Issues', 'Networking'],
    participants: [
      { id: 5, name: 'Dr. Elena Volkov', avatar: getMockAvatar('Dr. Elena Volkov'), role: 'Forum Director' },
      { id: 6, name: 'Ambassador Chen Wei', avatar: getMockAvatar('Ambassador Chen Wei'), role: 'Policy Advisor' },
      { id: 7, name: 'Maria Santos', avatar: getMockAvatar('Maria Santos'), role: 'Economics Lead' }
    ],
    itinerary: [
      {
        date: '2026-01-19',
        events: [
          { title: 'Opening Ceremony', location: 'Congress Centre', time: '09:00' },
          { title: 'Global Economic Outlook', location: 'Main Hall', time: '10:30' }
        ]
      }
    ],
    budget: {
      total: 5000000,
      spent: 3200000,
      categories: [
        { name: 'Venues', allocated: 1500000, spent: 1200000 },
        { name: 'Security', allocated: 1000000, spent: 800000 },
        { name: 'Hospitality', allocated: 2500000, spent: 1200000 }
      ]
    },
    groupChatEnabled: false,
    attendanceExpected: 2800,
    capacity: 3000,
    registrationStatus: 'open',
    checkedInCount: 900,
    userRole: 'attendee',
    tracks: [],
    speakers: [],
    sessions: [],
    sponsors: [],
    exhibitors: [],
    agenda: [
      { id: 'wef-a1', title: 'Opening Ceremony', start_time: '09:00', end_time: '10:00', location: 'Congress Centre', speakers: ['Klaus Schwab'] },
      { id: 'wef-a2', title: 'Global Economic Outlook', start_time: '10:30', end_time: '12:00', location: 'Main Hall' },
      { id: 'wef-a3', title: 'Climate and Economy Panel', start_time: '14:00', end_time: '15:30', location: 'Forum Hall', speakers: ['Al Gore', 'Christine Lagarde'] }
    ],
    tasks: [
      { id: 'wef-t1', title: 'Complete security clearance check-in', sort_order: 0 },
      { id: 'wef-t2', title: 'Collect your delegate badge', sort_order: 1 },
      { id: 'wef-t3', title: 'Review the session schedule in your app', sort_order: 2 }
    ]
  },
  'invest-fest-2026': {
    id: 'invest-fest-2026',
    title: 'Invest Fest 2026',
    location: 'Atlanta, GA (GWCC)',
    dateRange: 'Aug 22 - Aug 24, 2026',
    category: 'Personal Finance',
    description: 'Personal finance mega-expo for building generational wealth',
    tags: ['Finance', 'Investing', 'Wealth Building', 'Education', 'Community'],
    participants: [
      { id: 15, name: 'Jamal Washington', avatar: getMockAvatar('Jamal Washington'), role: 'Finance Director' },
      { id: 16, name: 'Keisha Davis', avatar: getMockAvatar('Keisha Davis'), role: 'Community Lead' }
    ],
    itinerary: [
      {
        date: '2026-08-22',
        events: [
          { title: 'Opening Ceremony', location: 'Georgia World Congress Center', time: '09:00' },
          { title: 'Wealth Building Basics', location: 'Hall A', time: '10:30' }
        ]
      }
    ],
    budget: {
      total: 8000000,
      spent: 4500000,
      categories: [
        { name: 'Venue', allocated: 3000000, spent: 2000000 },
        { name: 'Speakers', allocated: 2500000, spent: 1500000 },
        { name: 'Marketing', allocated: 2500000, spent: 1000000 }
      ]
    },
    groupChatEnabled: false,
    attendanceExpected: 50000,
    capacity: 50000,
    registrationStatus: 'open',
    checkedInCount: 12500,
    userRole: 'attendee',
    tracks: [
      { id: 'main-stage', name: 'Main Stage', color: '#10B981', location: 'Hall A' },
      { id: 'workshops', name: 'Workshops', color: '#3B82F6', location: 'Hall B' },
      { id: 'networking', name: 'Networking', color: '#8B5CF6', location: 'Expo Hall' },
      { id: 'panels', name: 'Expert Panels', color: '#F59E0B', location: 'Hall C' }
    ],
    agenda: [
      { id: 'if-a1', title: 'Opening Ceremony', start_time: '09:00', end_time: '09:30', location: 'Hall A - Main Stage' },
      { id: 'if-a2', title: 'The Future of Financial Education', start_time: '09:30', end_time: '10:30', location: 'Hall A - Main Stage', speakers: ['Robert Kiyosaki'] },
      { id: 'if-a3', title: 'Women & Wealth: Breaking Barriers', start_time: '11:00', end_time: '12:00', location: 'Hall B - Workshop Area', speakers: ['Suze Orman'] },
      { id: 'if-a4', title: 'Investing in Volatile Times', start_time: '14:00', end_time: '15:00', location: 'Hall C - Panel Stage' }
    ],
    tasks: [
      { id: 'if-t1', title: 'Pick up your badge and welcome kit at registration', description: 'Located in the main lobby, opens at 7:30 AM', sort_order: 0 },
      { id: 'if-t2', title: 'Complete the attendee survey for a chance to win prizes', sort_order: 1 },
      { id: 'if-t3', title: 'Visit sponsor booths to collect exclusive offers', sort_order: 2 },
      { id: 'if-t4', title: 'Download the Invest Fest app for real-time updates', sort_order: 3 }
    ],
    speakers: [
      {
        id: 'speaker-1',
        name: 'Robert Kiyosaki',
        title: 'Author & Investor',
        company: 'Rich Dad Company',
        bio: 'Best-selling author of "Rich Dad Poor Dad" and internationally recognized financial educator.',
        avatar: getMockAvatar('Robert Kiyosaki'),
        sessions: ['keynote-1', 'panel-1']
      },
      {
        id: 'speaker-2',
        name: 'Suze Orman',
        title: 'Financial Advisor & Author',
        company: 'Suze Orman Media',
        bio: 'New York Times bestselling author and personal finance expert.',
        avatar: getMockAvatar('Suze Orman'),
        sessions: ['keynote-2', 'workshop-1']
      }
    ],
    sessions: [
      {
        id: 'keynote-1',
        title: 'The Future of Financial Education',
        description: 'Exploring how financial literacy will evolve in the digital age.',
        speaker: 'speaker-1',
        track: 'main-stage',
        startTime: '09:30',
        endTime: '10:30',
        location: 'Hall A - Main Stage'
      }
    ],
    sponsors: [
      {
        id: 'sponsor-1',
        name: 'Fidelity Investments',
        tier: 'platinum',
        logo: 'https://images.unsplash.com/photo-1560472354-b33ff0c44a43?w=120&h=60&fit=crop',
        website: 'https://fidelity.com',
        description: 'Leading financial services company',
        booth: 'A1'
      }
    ],
    exhibitors: []
  },
  'money2020-2026': {
    id: 'money2020-2026',
    title: 'Money20/20 Las Vegas 2026',
    location: 'Las Vegas, NV',
    dateRange: 'Oct 25 - Oct 28, 2026',
    category: 'Fintech',
    description: 'The largest global fintech event connecting the money ecosystem',
    tags: ['Fintech', 'Payments', 'Banking', 'Innovation', 'Blockchain'],
    participants: [
      { id: 8, name: 'Alex Rivera', avatar: getMockAvatar('Alex Rivera'), role: 'Fintech Director' },
      { id: 9, name: 'Sophie Zhang', avatar: getMockAvatar('Sophie Zhang'), role: 'Payments Lead' },
      { id: 10, name: 'Ryan O\'Connor', avatar: getMockAvatar('Ryan O\'Connor'), role: 'Banking Innovation' }
    ],
    itinerary: [
      {
        date: '2026-10-25',
        events: [
          { title: 'Registration & Networking', location: 'Venetian Expo', time: '08:00' },
          { title: 'Future of Payments Keynote', location: 'Palazzo Ballroom', time: '09:30' }
        ]
      }
    ],
    budget: {
      total: 3200000,
      spent: 1800000,
      categories: [
        { name: 'Venue', allocated: 1200000, spent: 900000 },
        { name: 'Speakers', allocated: 800000, spent: 500000 },
        { name: 'Technology', allocated: 600000, spent: 400000 }
      ]
    },
    groupChatEnabled: false,
    attendanceExpected: 12000,
    capacity: 12000,
    registrationStatus: 'open',
    checkedInCount: 3600,
    userRole: 'attendee',
    tracks: [],
    speakers: [],
    sessions: [],
    sponsors: [],
    exhibitors: [],
    agenda: [
      { id: 'm20-a1', title: 'Registration & Networking', start_time: '08:00', end_time: '09:30', location: 'Venetian Expo' },
      { id: 'm20-a2', title: 'Future of Payments Keynote', start_time: '09:30', end_time: '11:00', location: 'Palazzo Ballroom' },
      { id: 'm20-a3', title: 'Open Banking Workshop', start_time: '13:00', end_time: '14:30', location: 'Workshop Room B' }
    ],
    tasks: [
      { id: 'm20-t1', title: 'Register at the check-in desk', sort_order: 0 },
      { id: 'm20-t2', title: 'Download the Money20/20 app', sort_order: 1 },
      { id: 'm20-t3', title: 'Visit the expo floor for demo booths', sort_order: 2 }
    ]
  },
<<<<<<< HEAD
  'elan-steakhouse-opening-2026': {
    id: 'elan-steakhouse-opening-2026',
    title: 'Élan Steakhouse — Grand Opening Night',
    location: 'Chicago, IL',
    dateRange: 'Oct 3, 2026',
    category: 'Restaurant Grand Opening',
    description: 'Invitation-only grand opening celebration for Élan Steakhouse, a new luxury dining destination in Chicago. Guests enjoy chef-led tastings, signature cocktails, live jazz, and a first look at the space.',
    tags: ['Fine Dining', 'Steakhouse', 'Grand Opening', 'Chicago', 'Hospitality'],
    participants: [
      { id: 11, name: 'Chef Antoine Rousseau', avatar: getMockAvatar('Chef Antoine Rousseau'), role: 'Executive Chef' },
      { id: 12, name: 'Emily Carter', avatar: getMockAvatar('Emily Carter'), role: 'General Manager' }
    ],
    itinerary: [
      {
        date: '2026-10-03',
        events: [
          { title: 'VIP Welcome Reception', location: 'Élan Steakhouse Main Dining Room', time: '18:00' },
          { title: 'Chef-Led Tasting Experience', location: 'Private Dining Room', time: '19:00' },
          { title: 'Live Jazz & Cocktails', location: 'Lounge', time: '21:00' }
        ]
      }
    ],
    budget: {
      total: 180000,
      spent: 135000,
      categories: [
        { name: 'Catering & Beverages', allocated: 80000, spent: 65000 },
        { name: 'Entertainment', allocated: 40000, spent: 30000 },
        { name: 'Marketing & PR', allocated: 60000, spent: 40000 }
      ]
    },
    groupChatEnabled: true,
    attendanceExpected: 320,
    capacity: 320,
    registrationStatus: 'open',
    checkedInCount: 0,
    userRole: 'attendee',
    tracks: [],
    speakers: [],
    sessions: [],
    sponsors: [],
    exhibitors: [],
    agenda: [
      { id: 'elan-a1', title: 'VIP Welcome Reception', start_time: '18:00', end_time: '19:00', location: 'Main Dining Room' },
      { id: 'elan-a2', title: 'Chef-Led Tasting Experience', start_time: '19:00', end_time: '21:00', location: 'Private Dining Room' },
      { id: 'elan-a3', title: 'Live Jazz & Cocktails', start_time: '21:00', end_time: '23:00', location: 'Lounge' }
    ],
    tasks: [
      { id: 'elan-t1', title: 'Present your RSVP confirmation at the entrance', sort_order: 0 },
      { id: 'elan-t2', title: 'Meet the chef during the welcome reception', sort_order: 1 },
      { id: 'elan-t3', title: 'Explore the restaurant and bar areas', sort_order: 2 }
    ]
  },
  'inbound-2025': {
    id: 'inbound-2025',
    title: 'INBOUND by HubSpot 2025',
=======
  'inbound-2026': {
    id: 'inbound-2026',
    title: 'INBOUND by HubSpot 2026',
>>>>>>> c1a883d8
    location: 'San Francisco, CA',
    dateRange: 'Sep 8 - Sep 11, 2026',
    category: 'Marketing & CX',
    description: 'Marketing, sales, and customer success conference',
    tags: ['Marketing', 'Sales', 'Customer Experience', 'Digital', 'Growth'],
    participants: [
      { id: 13, name: 'Maya Patel', avatar: getMockAvatar('Maya Patel'), role: 'Marketing Director' },
      { id: 14, name: 'Chris Johnson', avatar: getMockAvatar('Chris Johnson'), role: 'Sales Strategy' }
    ],
    itinerary: [
      {
        date: '2026-09-08',
        events: [
          { title: 'Welcome & Networking', location: 'Moscone Center', time: '08:30' },
          { title: 'Future of Marketing Keynote', location: 'Main Stage', time: '10:00' }
        ]
      }
    ],
    budget: {
      total: 2800000,
      spent: 1400000,
      categories: [
        { name: 'Venue', allocated: 1000000, spent: 700000 },
        { name: 'Marketing', allocated: 800000, spent: 400000 },
        { name: 'Speakers', allocated: 1000000, spent: 300000 }
      ]
    },
    groupChatEnabled: false,
    attendanceExpected: 11000,
    capacity: 25000,
    registrationStatus: 'open',
    checkedInCount: 7500,
    userRole: 'attendee',
    tracks: [],
    speakers: [],
    sessions: [],
    sponsors: [],
    exhibitors: [],
    agenda: [
      { id: 'inb-a1', title: 'Welcome & Networking', start_time: '08:30', end_time: '10:00', location: 'Moscone Center' },
      { id: 'inb-a2', title: 'Future of Marketing Keynote', start_time: '10:00', end_time: '11:30', location: 'Main Stage' },
      { id: 'inb-a3', title: 'Sales Enablement Workshop', start_time: '14:00', end_time: '16:00', location: 'Workshop Hall' }
    ],
    tasks: [
      { id: 'inb-t1', title: 'Register at the welcome desk', sort_order: 0 },
      { id: 'inb-t2', title: 'Download HubSpot event app', sort_order: 1 }
    ]
  },
  'bloomberg-screentime-2026': {
    id: 'bloomberg-screentime-2026',
    title: 'Bloomberg Screentime 2026',
    location: 'Los Angeles, CA',
    dateRange: 'May 14 - May 16, 2026',
    category: 'Media & Entertainment',
    description: 'Premier media and entertainment industry summit',
    tags: ['Media', 'Entertainment', 'Streaming', 'Content', 'Hollywood'],
    participants: [
      { id: 11, name: 'Jordan Park', avatar: getMockAvatar('Jordan Park'), role: 'Media Producer' },
      { id: 12, name: 'Taylor Mitchell', avatar: getMockAvatar('Taylor Mitchell'), role: 'Content Director' }
    ],
    itinerary: [
      {
        date: '2026-05-14',
        events: [
          { title: 'Industry Welcome Reception', location: 'Beverly Hills Hotel', time: '18:00' },
          { title: 'Streaming Wars Panel', location: 'Conference Center', time: '09:00' }
        ]
      }
    ],
    budget: {
      total: 1800000,
      spent: 900000,
      categories: [
        { name: 'Venue', allocated: 600000, spent: 400000 },
        { name: 'Speakers', allocated: 500000, spent: 300000 },
        { name: 'Catering', allocated: 700000, spent: 200000 }
      ]
    },
    groupChatEnabled: true,
    attendanceExpected: 450,
    capacity: 800,
    registrationStatus: 'open',
    checkedInCount: 240,
    userRole: 'attendee',
    tracks: [],
    speakers: [],
    sessions: [],
    sponsors: [],
    exhibitors: [],
    agenda: [
      { id: 'bst-a1', title: 'Industry Welcome Reception', start_time: '18:00', end_time: '21:00', location: 'Beverly Hills Hotel' },
      { id: 'bst-a2', title: 'Streaming Wars Panel', start_time: '09:00', end_time: '10:30', location: 'Conference Center' },
      { id: 'bst-a3', title: 'Content Monetization Masterclass', start_time: '11:00', end_time: '12:30', location: 'Workshop Room' }
    ],
    tasks: [
      { id: 'bst-t1', title: 'Check in at the registration desk', sort_order: 0 },
      { id: 'bst-t2', title: 'Pick up your media credentials', sort_order: 1 }
    ]
  },
  'grammys-2026': {
    id: 'grammys-2026',
    title: 'The 68th Grammy Awards 2026',
    location: 'Los Angeles, CA',
    dateRange: 'Feb 8, 2026',
    category: 'Music Awards',
    description: 'Music industry\'s most prestigious awards ceremony',
    tags: ['Music', 'Awards', 'Entertainment', 'Industry', 'Celebration'],
    participants: [
      { id: 17, name: 'Isabella Martinez', avatar: getMockAvatar('Isabella Martinez'), role: 'Awards Producer' },
      { id: 18, name: 'Michael Torres', avatar: getMockAvatar('Michael Torres'), role: 'Music Director' }
    ],
    itinerary: [
      {
        date: '2026-02-08',
        events: [
          { title: 'Red Carpet Arrivals', location: 'Crypto.com Arena', time: '17:00' },
          { title: 'Grammy Awards Ceremony', location: 'Main Arena', time: '20:00' }
        ]
      }
    ],
    budget: {
      total: 15000000,
      spent: 12000000,
      categories: [
        { name: 'Production', allocated: 8000000, spent: 7000000 },
        { name: 'Venue', allocated: 3000000, spent: 2500000 },
        { name: 'Talent', allocated: 4000000, spent: 2500000 }
      ]
    },
    groupChatEnabled: true,
    attendanceExpected: 750,
    capacity: 750,
    registrationStatus: 'open',
    checkedInCount: 225,
    userRole: 'attendee',
    tracks: [],
    speakers: [],
    sessions: [],
    sponsors: [],
    exhibitors: [],
    agenda: [
      { id: 'gr-a1', title: 'Red Carpet Arrivals', start_time: '17:00', end_time: '19:30', location: 'Crypto.com Arena Entrance' },
      { id: 'gr-a2', title: 'Grammy Awards Ceremony', start_time: '20:00', end_time: '23:30', location: 'Main Arena' },
      { id: 'gr-a3', title: 'After Party', start_time: '23:30', end_time: '02:00', location: 'Grammy Museum' }
    ],
    tasks: [
      { id: 'gr-t1', title: 'Present your invitation at security', sort_order: 0 },
      { id: 'gr-t2', title: 'Collect your seating assignment', sort_order: 1 }
    ]
  },
  'yc-demo-day-2026': {
    id: 'yc-demo-day-2026',
    title: 'Y Combinator W26 Demo Day',
    location: 'San Francisco, CA',
    dateRange: 'Mar 24 - Mar 25, 2026',
    category: 'Startup Showcase',
    description: 'Startup showcase for Y Combinator Winter 2026 batch',
    tags: ['Startups', 'Venture Capital', 'Innovation', 'Technology', 'Pitching'],
    participants: [
      { id: 19, name: 'Amanda Liu', avatar: getMockAvatar('Amanda Liu'), role: 'Program Director' },
      { id: 20, name: 'Kevin Brown', avatar: getMockAvatar('Kevin Brown'), role: 'Investor Relations' }
    ],
    itinerary: [
      {
        date: '2026-03-24',
        events: [
          { title: 'Investor Registration', location: 'Masonic Auditorium', time: '08:00' },
          { title: 'Startup Presentations Day 1', location: 'Main Auditorium', time: '09:00' }
        ]
      }
    ],
    budget: {
      total: 800000,
      spent: 500000,
      categories: [
        { name: 'Venue', allocated: 300000, spent: 250000 },
        { name: 'Catering', allocated: 200000, spent: 150000 },
        { name: 'Technology', allocated: 300000, spent: 100000 }
      ]
    },
    groupChatEnabled: true,
    attendanceExpected: 189,
    capacity: 400,
    registrationStatus: 'open',
    checkedInCount: 120,
    userRole: 'attendee',
    tracks: [],
    speakers: [],
    sessions: [],
    sponsors: [],
    exhibitors: []
  },
  'tiktok-summit-2026': {
    id: 'tiktok-summit-2026',
    title: 'TikTok Creator Summit 2026',
    location: 'Los Angeles, CA',
    dateRange: 'Jun 17 - Jun 19, 2026',
    category: 'Creator Economy',
    description: 'Summit for content creators and digital marketing professionals',
    tags: ['Creator Economy', 'Social Media', 'Content Creation', 'Digital Marketing', 'Influencers'],
    participants: [
      { id: 21, name: 'Zoe Parker', avatar: getMockAvatar('Zoe Parker'), role: 'Creator Relations' },
      { id: 22, name: 'Tyler Johnson', avatar: getMockAvatar('Tyler Johnson'), role: 'Content Strategy' }
    ],
    itinerary: [
      {
        date: '2026-06-17',
        events: [
          { title: 'Creator Welcome Brunch', location: 'Beverly Hills Hotel', time: '10:00' },
          { title: 'Content Strategy Workshop', location: 'Conference Room A', time: '14:00' }
        ]
      }
    ],
    budget: {
      total: 1200000,
      spent: 700000,
      categories: [
        { name: 'Venue', allocated: 400000, spent: 300000 },
        { name: 'Creator Fees', allocated: 500000, spent: 300000 },
        { name: 'Production', allocated: 300000, spent: 100000 }
      ]
    },
    groupChatEnabled: true,
    attendanceExpected: 325,
    capacity: 500,
    registrationStatus: 'open',
    checkedInCount: 60,
    userRole: 'attendee',
    tracks: [],
    speakers: [],
    sessions: [],
    sponsors: [],
    exhibitors: []
  },
<<<<<<< HEAD
  'french-riviera-marathon-2026': {
    id: 'french-riviera-marathon-2026',
    title: 'French Riviera Marathon: Nice–Cannes 2026',
    location: 'Nice → Cannes, France',
    dateRange: 'Apr 19, 2026',
    category: 'Public Sporting Event',
    description: 'The iconic French Riviera Marathon running along the Mediterranean coastline from Nice to Cannes. A globally recognized race welcoming elite athletes and amateur runners alike, ending with a festival-style finish on the Croisette.',
    tags: ['Marathon', 'Running', 'Sports', 'Mediterranean', 'Fitness'],
=======
  'nba-hof-2026': {
    id: 'nba-hof-2026',
    title: 'NBA Hall of Fame Induction 2026',
    location: 'Springfield, MA',
    dateRange: 'Sep 11 - Sep 13, 2026',
    category: 'Sports Ceremony',
    description: 'Basketball Hall of Fame induction ceremony and celebration',
    tags: ['Basketball', 'Sports', 'Hall of Fame', 'Ceremony', 'Legacy'],
>>>>>>> c1a883d8
    participants: [
      { id: 25, name: 'Marc Dupont', avatar: getMockAvatar('Marc Dupont'), role: 'Race Director' },
      { id: 26, name: 'Sophie Laurent', avatar: getMockAvatar('Sophie Laurent'), role: 'Logistics Coordinator' }
    ],
    itinerary: [
      {
<<<<<<< HEAD
        date: '2026-04-19',
=======
        date: '2026-09-11',
>>>>>>> c1a883d8
        events: [
          { title: 'Race Check-in & Bib Pickup', location: 'Promenade des Anglais, Nice', time: '06:00' },
          { title: 'Marathon Start', location: 'Nice Beachfront', time: '07:30' },
          { title: 'Finish Line Festival', location: 'La Croisette, Cannes', time: '12:00' }
        ]
      }
    ],
    budget: {
      total: 850000,
      spent: 620000,
      categories: [
        { name: 'Course Setup & Safety', allocated: 300000, spent: 250000 },
        { name: 'Medical & Support', allocated: 200000, spent: 150000 },
        { name: 'Finish Festival & Awards', allocated: 350000, spent: 220000 }
      ]
    },
<<<<<<< HEAD
    groupChatEnabled: false,
    attendanceExpected: 14500,
    capacity: 15000,
=======
    groupChatEnabled: true,
    attendanceExpected: 275,
    capacity: 300,
>>>>>>> c1a883d8
    registrationStatus: 'open',
    checkedInCount: 0,
    userRole: 'attendee',
    tracks: [],
    speakers: [],
    sessions: [],
    sponsors: [],
    exhibitors: [],
    agenda: [
      { id: 'frm-a1', title: 'Race Check-in & Bib Pickup', start_time: '06:00', end_time: '07:15', location: 'Promenade des Anglais, Nice' },
      { id: 'frm-a2', title: 'Marathon Start', start_time: '07:30', end_time: '07:45', location: 'Nice Beachfront' },
      { id: 'frm-a3', title: 'Finish Line Festival', start_time: '12:00', end_time: '16:00', location: 'La Croisette, Cannes' }
    ],
    tasks: [
      { id: 'frm-t1', title: 'Pick up your race bib and timing chip', sort_order: 0 },
      { id: 'frm-t2', title: 'Arrive at the start line 30 minutes early', sort_order: 1 },
      { id: 'frm-t3', title: 'Download the race tracker app for live timing', sort_order: 2 }
    ]
  },
  'spotify-house-seoul-2026': googleIO2026Event
};<|MERGE_RESOLUTION|>--- conflicted
+++ resolved
@@ -317,7 +317,6 @@
       { id: 'm20-t3', title: 'Visit the expo floor for demo booths', sort_order: 2 }
     ]
   },
-<<<<<<< HEAD
   'elan-steakhouse-opening-2026': {
     id: 'elan-steakhouse-opening-2026',
     title: 'Élan Steakhouse — Grand Opening Night',
@@ -374,11 +373,6 @@
   'inbound-2025': {
     id: 'inbound-2025',
     title: 'INBOUND by HubSpot 2025',
-=======
-  'inbound-2026': {
-    id: 'inbound-2026',
-    title: 'INBOUND by HubSpot 2026',
->>>>>>> c1a883d8
     location: 'San Francisco, CA',
     dateRange: 'Sep 8 - Sep 11, 2026',
     category: 'Marketing & CX',
@@ -613,7 +607,6 @@
     sponsors: [],
     exhibitors: []
   },
-<<<<<<< HEAD
   'french-riviera-marathon-2026': {
     id: 'french-riviera-marathon-2026',
     title: 'French Riviera Marathon: Nice–Cannes 2026',
@@ -622,7 +615,6 @@
     category: 'Public Sporting Event',
     description: 'The iconic French Riviera Marathon running along the Mediterranean coastline from Nice to Cannes. A globally recognized race welcoming elite athletes and amateur runners alike, ending with a festival-style finish on the Croisette.',
     tags: ['Marathon', 'Running', 'Sports', 'Mediterranean', 'Fitness'],
-=======
   'nba-hof-2026': {
     id: 'nba-hof-2026',
     title: 'NBA Hall of Fame Induction 2026',
@@ -631,18 +623,13 @@
     category: 'Sports Ceremony',
     description: 'Basketball Hall of Fame induction ceremony and celebration',
     tags: ['Basketball', 'Sports', 'Hall of Fame', 'Ceremony', 'Legacy'],
->>>>>>> c1a883d8
     participants: [
       { id: 25, name: 'Marc Dupont', avatar: getMockAvatar('Marc Dupont'), role: 'Race Director' },
       { id: 26, name: 'Sophie Laurent', avatar: getMockAvatar('Sophie Laurent'), role: 'Logistics Coordinator' }
     ],
     itinerary: [
       {
-<<<<<<< HEAD
-        date: '2026-04-19',
-=======
         date: '2026-09-11',
->>>>>>> c1a883d8
         events: [
           { title: 'Race Check-in & Bib Pickup', location: 'Promenade des Anglais, Nice', time: '06:00' },
           { title: 'Marathon Start', location: 'Nice Beachfront', time: '07:30' },
@@ -659,15 +646,9 @@
         { name: 'Finish Festival & Awards', allocated: 350000, spent: 220000 }
       ]
     },
-<<<<<<< HEAD
-    groupChatEnabled: false,
-    attendanceExpected: 14500,
-    capacity: 15000,
-=======
     groupChatEnabled: true,
     attendanceExpected: 275,
     capacity: 300,
->>>>>>> c1a883d8
     registrationStatus: 'open',
     checkedInCount: 0,
     userRole: 'attendee',
