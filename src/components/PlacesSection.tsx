--- conflicted
+++ resolved
@@ -1,14 +1,3 @@
-<<<<<<< HEAD
-
-import React, { useState, useEffect } from 'react';
-import { AddPlaceModal } from './AddPlaceModal';
-import { WorkingGoogleMaps } from './WorkingGoogleMaps';
-import { SetBasecampSquare } from './SetBasecampSquare';
-import { TripPinsCard } from './TripPinsCard';
-import { BasecampCard } from './places/BasecampCard';
-import { AccommodationCard } from './places/AccommodationCard';
-import { BasecampLocation, PlaceWithDistance, DistanceCalculationSettings } from '../types/basecamp';
-=======
 import React, { useState, useEffect, useRef } from 'react';
 import { MapCanvas, MapCanvasRef } from './places/MapCanvas';
 import { MapOverlayChips } from './places/MapOverlayChips';
@@ -16,7 +5,6 @@
 import { BasecampsPanel } from './places/BasecampsPanel';
 import { LinksPanel } from './places/LinksPanel';
 import { BasecampLocation, PlaceWithDistance, DistanceCalculationSettings, PlaceCategory } from '../types/basecamp';
->>>>>>> 5b6cb5c2
 import { DistanceCalculator } from '../utils/distanceCalculator';
 import { useTripVariant } from '../contexts/TripVariantContext';
 import { AddToCalendarData } from '../types/calendar';
@@ -452,49 +440,6 @@
             </button>
           ))}
         </div>
-<<<<<<< HEAD
-      )}
-
-      {/* Accommodation and Places Tabs */}
-      <Tabs defaultValue="accommodations" className="w-full">
-        <TabsList className="grid w-full grid-cols-2 mb-6">
-          <TabsTrigger value="accommodations" className="flex items-center gap-2">
-            <Bed size={16} />
-            Accommodations
-          </TabsTrigger>
-          <TabsTrigger value="places" className="flex items-center gap-2">
-            <MapPin size={16} />
-            Places & Activities
-          </TabsTrigger>
-        </TabsList>
-        
-        <TabsContent value="accommodations" className="space-y-6">
-          <div className="grid grid-cols-1 lg:grid-cols-2 gap-6">
-            <BasecampCard tripId={tripId} />
-            <AccommodationCard tripId={tripId} />
-          </div>
-        </TabsContent>
-        
-        <TabsContent value="places" className="space-y-6">
-          {/* Basecamp and Trip Pins Row */}
-          <div className="grid grid-cols-1 lg:grid-cols-2 gap-8">
-            {/* Set Basecamp Square */}
-            <SetBasecampSquare 
-              basecamp={contextBasecamp} 
-              onBasecampSet={handleBasecampSet} 
-            />
-
-            {/* Trip Pins Card */}
-            <TripPinsCard
-              places={places}
-              basecamp={contextBasecamp}
-              onPlaceAdded={handlePlaceAdded}
-              onPlaceRemoved={handlePlaceRemoved}
-              onEventAdded={handleEventAdded}
-              distanceUnit={distanceSettings.unit}
-              preferredMode={distanceSettings.preferredMode}
-            />
-=======
       </div>
 
       {/* Tab Content */}
@@ -517,7 +462,6 @@
                 </p>
               </div>
             </div>
->>>>>>> 5b6cb5c2
           </div>
         )}
 
