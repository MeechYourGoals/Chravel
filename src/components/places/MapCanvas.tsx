/// <reference types="@types/google.maps" />

import React, { useEffect, useRef, useState, forwardRef, useImperativeHandle } from 'react';
import { Search, X, Loader2 } from 'lucide-react';
import { BasecampLocation } from '@/types/basecamp';
import { PlaceInfoOverlay, PlaceInfo } from './PlaceInfoOverlay';
import {
  loadMaps,
  createServices,
  autocomplete,
  resolveQuery,
  centerMapOnPlace,
  SearchOrigin,
} from '@/services/googlePlaces';
import { GoogleMapsEmbed } from '@/components/GoogleMapsEmbed';

export interface MapMarker {
  id: string;
  position: { lat: number; lng: number };
  title: string;
  type: 'trip-basecamp' | 'personal-basecamp' | 'pin' | 'place' | 'saved' | 'venue';
  icon?: string;
  visible?: boolean;
}

export interface MapCanvasProps {
  className?: string;
  activeContext: 'trip' | 'personal';
  tripBasecamp?: BasecampLocation | null;
  personalBasecamp?: BasecampLocation | null;
  markers?: MapMarker[];
  onMapReady?: () => void;
}

export interface MapCanvasRef {
  centerOn: (latLng: { lat: number; lng: number }, zoom?: number) => void;
  fitBounds: (bounds: { north: number; south: number; east: number; west: number }) => void;
  highlight: (markerId: string) => void;
  getMap: () => google.maps.Map | null;
}

export const MapCanvas = forwardRef<MapCanvasRef, MapCanvasProps>(
  (
    {
      className = '',
      activeContext,
      tripBasecamp,
      personalBasecamp,
      markers = [],
      onMapReady,
    },
    ref
  ) => {
    // Map state
    const mapRef = useRef<google.maps.Map | null>(null);
    const mapContainerRef = useRef<HTMLDivElement>(null);
    const [isMapLoading, setIsMapLoading] = useState(true);
    const [mapError, setMapError] = useState<string | null>(null);
    const [useFallbackEmbed, setUseFallbackEmbed] = useState(false);

    // Search state
    const [searchQuery, setSearchQuery] = useState('');
    const [isSearching, setIsSearching] = useState(false);
    const [searchError, setSearchError] = useState<string | null>(null);
    const [selectedPlace, setSelectedPlace] = useState<PlaceInfo | null>(null);
    const [showSuggestions, setShowSuggestions] = useState(false);
    const [suggestions, setSuggestions] = useState<google.maps.places.AutocompletePrediction[]>([]);

    // Services state
    const [services, setServices] = useState<{
      places: google.maps.places.PlacesService;
      geocoder: google.maps.Geocoder;
    } | null>(null);
    const [sessionToken, setSessionToken] = useState<google.maps.places.AutocompleteSessionToken | null>(null);
    const [searchOrigin, setSearchOrigin] = useState<SearchOrigin>(null);

    // Markers state
    const markersRef = useRef<google.maps.Marker[]>([]);
    const searchMarkerRef = useRef<google.maps.Marker | null>(null);
    const overlayObserverRef = useRef<MutationObserver | null>(null);

    // Expose methods via ref
    useImperativeHandle(ref, () => ({
      centerOn: (latLng: { lat: number; lng: number }, zoom = 15) => {
        if (mapRef.current && window.google) {
          mapRef.current.panTo(latLng);
          mapRef.current.setZoom(zoom);

          // Add a temporary marker for visual feedback
          const tempMarker = new window.google.maps.Marker({
            position: latLng,
            map: mapRef.current,
            icon: {
              path: window.google.maps.SymbolPath.CIRCLE,
              scale: 8,
              fillColor: '#fde047', // yellow-300
              fillOpacity: 1,
              strokeColor: '#f97316', // orange-500
              strokeWeight: 2,
            },
            animation: window.google.maps.Animation.DROP,
            zIndex: 300,
          });

          // Remove the marker after a short delay
          setTimeout(() => {
            tempMarker.setMap(null);
          }, 2500);
        }
      },
      fitBounds: (bounds: { north: number; south: number; east: number; west: number }) => {
        if (mapRef.current) {
          mapRef.current.fitBounds(bounds);
        }
      },
      highlight: (markerId: string) => {
        const marker = markers.find(m => m.id === markerId);
        if (marker && mapRef.current) {
          mapRef.current.setCenter(marker.position);
          mapRef.current.setZoom(15);
        }
      },
      getMap: () => mapRef.current
    }));

    // Initialize map
    useEffect(() => {
      let mounted = true;

      const initMap = async () => {
        try {
          setIsMapLoading(true);
          setMapError(null);

          const maps = await loadMapsApi();

          if (!mounted || !mapContainerRef.current) return;

          // Default center (NYC fallback)
          let center = { lat: 40.7580, lng: -73.9855 };
          let zoom = 12;

          // Try to use active basecamp as initial center
          const activeBasecamp = activeContext === 'trip' ? tripBasecamp : personalBasecamp;
          if (activeBasecamp?.coordinates) {
            center = activeBasecamp.coordinates;
            zoom = 12;
          }

          // Create map instance
          const map = new maps.Map(mapContainerRef.current, {
            center,
            zoom,
            mapTypeControl: true,
            streetViewControl: true,
            fullscreenControl: true,
            zoomControl: true,
            gestureHandling: 'greedy',
            styles: [
              {
                featureType: 'poi',
                elementType: 'labels',
                stylers: [{ visibility: 'on' }]
              }
            ]
          });

          mapRef.current = map;

          // If Google renders its error overlay, switch to iframe fallback
          setTimeout(() => {
            const hasGmError = !!mapContainerRef.current?.querySelector('.gm-err-container');
            if (hasGmError) {
              console.error('[MapCanvas] Detected Google Maps error overlay – enabling iframe fallback');
              setUseFallbackEmbed(true);
              setMapError('Google Maps failed to load, possibly due to an invalid API key or billing issue.');
              setIsMapLoading(false);
            }
          }, 1500);

          // Create services
          const svc = await createServices(map);
          setServices(svc);

          // Create initial session token
          setSessionToken(new gmaps.places.AutocompleteSessionToken());

          setIsMapLoading(false);
          onMapReady?.();

          console.log('[MapCanvas] Map initialized', { activeContext, center });
        } catch (error) {
          console.error('[MapCanvas] Map initialization error:', error);
          if (mounted) {
            // Graceful fallback to embed if JS API fails to load/auth
            setUseFallbackEmbed(true);
            const errorMessage = error instanceof Error && error.message.includes('Google Maps')
              ? error.message
              : 'Failed to load Google Maps JavaScript API.';
            setMapError(errorMessage);
            setIsMapLoading(false);
          }
        }
      };

      initMap();

      return () => {
        mounted = false;
      };
    }, []);

    // Update search origin and center when context changes
    useEffect(() => {
      if (!mapRef.current) return;

      const activeBasecamp = activeContext === 'trip' ? tripBasecamp : personalBasecamp;
      const newOrigin = activeBasecamp?.coordinates || null;
      
      console.log(`[MapCanvas] Context changed to ${activeContext}`, activeBasecamp);

      // Update search origin for biasing future searches
      setSearchOrigin(newOrigin);

<<<<<<< HEAD
      if (newOrigin) {
        // Center map on the active basecamp
        mapRef.current.setCenter(newOrigin);
        mapRef.current.setZoom(12);

        // If a place is already selected, re-run search with new origin
        if (selectedPlace?.name) {
          console.log('[MapCanvas] Basecamp changed, re-running search for selected place:', selectedPlace.name);
          handleSearch(selectedPlace.name, newOrigin);
        }
=======
        // If there's a selected place, re-trigger the search to show new directions from the new basecamp
        if (selectedPlace?.name && services && sessionToken) {
          console.log(`[MapCanvas] Re-searching from new basecamp context: ${selectedPlace.name}`);
          handleSearch(selectedPlace.name);
        }

        // Center map on the active basecamp only if no place is selected
        if (!selectedPlace) {
          mapRef.current.setCenter(activeBasecamp.coordinates);
          mapRef.current.setZoom(12);
        }
      } else {
        setSearchOrigin(null);
>>>>>>> 35a4116a
      }
    }, [activeContext, tripBasecamp, personalBasecamp]);

    // Update basecamp markers
    useEffect(() => {
      if (!mapRef.current) return;

      // Clear existing markers
      markersRef.current.forEach(marker => marker.setMap(null));
      markersRef.current = [];

      const google = window.google;
      if (!google?.maps) return;

      // Add trip basecamp marker
      if (tripBasecamp?.coordinates) {
        const marker = new google.maps.Marker({
          position: tripBasecamp.coordinates,
          map: mapRef.current,
          title: tripBasecamp.name || 'Trip Base Camp',
          icon: {
            path: google.maps.SymbolPath.CIRCLE,
            scale: 10,
            fillColor: '#3b82f6',
            fillOpacity: 0.9,
            strokeColor: '#ffffff',
            strokeWeight: 2,
          },
          zIndex: 100,
        });
        markersRef.current.push(marker);
      }

      // Add personal basecamp marker
      if (personalBasecamp?.coordinates) {
        const marker = new google.maps.Marker({
          position: personalBasecamp.coordinates,
          map: mapRef.current,
          title: personalBasecamp.name || 'Personal Base Camp',
          icon: {
            path: google.maps.SymbolPath.CIRCLE,
            scale: 10,
            fillColor: '#10b981',
            fillOpacity: 0.9,
            strokeColor: '#ffffff',
            strokeWeight: 2,
          },
          zIndex: 100,
        });
        markersRef.current.push(marker);
      }
    }, [tripBasecamp, personalBasecamp]);

    // Autocomplete handler
    const handleSearchInput = async (value: string) => {
      setSearchQuery(value);
      setSearchError(null);

      if (!value.trim() || !services || !sessionToken) {
        setSuggestions([]);
        setShowSuggestions(false);
        return;
      }

      try {
        const predictions = await autocomplete(value, sessionToken, searchOrigin);
        setSuggestions(predictions);
        setShowSuggestions(predictions.length > 0);
      } catch (error) {
        console.error('[MapCanvas] Autocomplete error:', error);
        setSuggestions([]);
        setShowSuggestions(false);
      }
    };

    // Search submission handler
    const handleSearch = async (query: string, overrideOrigin?: SearchOrigin) => {
      const trimmedQuery = query.trim();
      if (!trimmedQuery || !mapRef.current || !services || !sessionToken) return;

      setIsSearching(true);
      setSearchError(null);
      setShowSuggestions(false);

      try {
        const effectiveOrigin = overrideOrigin || searchOrigin;
        console.log('[MapCanvas] Searching for:', trimmedQuery, { origin: effectiveOrigin });

        const place = await resolveQuery(
          mapRef.current,
          services,
          trimmedQuery,
          effectiveOrigin,
          sessionToken
        );

        if (!place) {
          setSearchError('No results found. Try a different search term.');
          setIsSearching(false);
          return;
        }

        console.log('[MapCanvas] ✅ Place found:', place);

        // Center map on place
        centerMapOnPlace(mapRef.current, place);

        // Update search marker
        if (searchMarkerRef.current) {
          searchMarkerRef.current.setMap(null);
        }

        if (place.geometry?.location) {
          const google = window.google;
          searchMarkerRef.current = new google.maps.Marker({
            position: place.geometry.location,
            map: mapRef.current,
            title: place.name || trimmedQuery,
            animation: google.maps.Animation.DROP,
            zIndex: 200,
          });
        }

        // Set place info for overlay
        const placeInfo: PlaceInfo = {
          name: place.name || trimmedQuery,
          address: place.formatted_address,
          coordinates: place.geometry?.location
            ? { lat: place.geometry.location.lat(), lng: place.geometry.location.lng() }
            : undefined,
          placeId: place.place_id,
          rating: place.rating,
          website: place.website,
        };

        setSelectedPlace(placeInfo);

        // Reset session token after successful search
        const gmaps = await loadMaps();
        setSessionToken(new gmaps.places.AutocompleteSessionToken());
      } catch (error) {
        console.error('[MapCanvas] Search error:', error);
        setSearchError('Search failed. Please try again.');
      } finally {
        setIsSearching(false);
      }
    };

    const handleSearchSubmit = (e: React.FormEvent) => {
      e.preventDefault();
      handleSearch(searchQuery);
    };

    const handleSuggestionClick = (prediction: google.maps.places.AutocompletePrediction) => {
      setSearchQuery(prediction.description);
      setShowSuggestions(false);
      handleSearch(prediction.description);
    };

    const handleClearSearch = () => {
      setSearchQuery('');
      setSearchError(null);
      setSelectedPlace(null);
      setSuggestions([]);
      setShowSuggestions(false);
      
      // Remove search marker
      if (searchMarkerRef.current) {
        searchMarkerRef.current.setMap(null);
        searchMarkerRef.current = null;
      }
    };

    const handleViewDirections = () => {
      if (!selectedPlace?.coordinates) return;

      const activeBasecamp = activeContext === 'trip' ? tripBasecamp : personalBasecamp;
      if (!activeBasecamp?.coordinates) return;

      // Open Google Maps directions in new tab
      const origin = `${activeBasecamp.coordinates.lat},${activeBasecamp.coordinates.lng}`;
      const destination = `${selectedPlace.coordinates.lat},${selectedPlace.coordinates.lng}`;
      window.open(
        `https://www.google.com/maps/dir/?api=1&origin=${origin}&destination=${destination}`,
        '_blank'
      );
    };

    // If fallback embed mode is enabled, show the iframe instead
    if (useFallbackEmbed) {
      return (
        <div className={`relative w-full h-full bg-gray-900 rounded-2xl overflow-hidden ${className}`}>
          <GoogleMapsEmbed className="w-full h-full" />
        </div>
      );
    }

    return (
      <div className={`relative w-full h-full bg-gray-900 rounded-2xl overflow-hidden ${className}`}>
        {/* Search Bar - Centered with proper spacing from sides */}
        <div className="absolute top-4 left-1/2 transform -translate-x-1/2 z-20 w-full max-w-md px-20 md:px-24">
          <form onSubmit={handleSearchSubmit} className="relative">
            <Search size={18} className="absolute left-3 top-1/2 transform -translate-y-1/2 text-gray-400 pointer-events-none z-10" />
            <input
              type="text"
              value={searchQuery}
              onChange={(e) => handleSearchInput(e.target.value)}
              onFocus={() => {
                if (suggestions.length > 0) setShowSuggestions(true);
              }}
              onBlur={() => {
                // Delay to allow click on suggestion
                setTimeout(() => setShowSuggestions(false), 200);
              }}
              placeholder="Search places on map..."
              disabled={isSearching || isMapLoading}
              className="w-full bg-white/95 backdrop-blur-sm border border-gray-300 rounded-xl pl-10 pr-10 py-2.5 text-gray-800 placeholder-gray-500 focus:outline-none focus:border-blue-500 focus:ring-2 focus:ring-blue-500/20 transition-all shadow-lg text-sm disabled:opacity-70 disabled:cursor-not-allowed"
            />
            {/* Clear/Loading Button */}
            {isSearching ? (
              <Loader2 size={16} className="absolute right-3 top-1/2 transform -translate-y-1/2 text-blue-500 animate-spin z-10" />
            ) : searchQuery && (
              <button
                type="button"
                onClick={handleClearSearch}
                className="absolute right-3 top-1/2 transform -translate-y-1/2 text-gray-400 hover:text-gray-600 transition-colors z-10"
                aria-label="Clear search"
              >
                <X size={16} />
              </button>
            )}

            {/* Autocomplete Suggestions Dropdown */}
            {showSuggestions && suggestions.length > 0 && (
              <div className="absolute top-full left-0 right-0 mt-2 bg-white rounded-xl shadow-2xl border border-gray-200 max-h-60 overflow-y-auto">
                {suggestions.map((prediction) => (
                  <button
                    key={prediction.place_id}
                    type="button"
                    onClick={() => handleSuggestionClick(prediction)}
                    className="w-full text-left px-4 py-2.5 hover:bg-gray-50 transition-colors border-b border-gray-100 last:border-0 first:rounded-t-xl last:rounded-b-xl"
                  >
                    <div className="text-sm text-gray-900 font-medium">
                      {prediction.structured_formatting?.main_text || prediction.description}
                    </div>
                    {prediction.structured_formatting?.secondary_text && (
                      <div className="text-xs text-gray-500 mt-0.5">
                        {prediction.structured_formatting.secondary_text}
                      </div>
                    )}
                  </button>
                ))}
              </div>
            )}
          </form>

          {/* Error Message */}
          {searchError && (
            <div className="mt-2 bg-red-50 border border-red-200 rounded-lg px-3 py-2 text-xs text-red-700">
              {searchError}
            </div>
          )}

          {/* Context Info Chip */}
          {searchOrigin && (
            <div className="mt-2 bg-blue-50/95 backdrop-blur-sm border border-blue-200 rounded-lg px-3 py-1.5 text-xs text-blue-700 text-center">
              Searches biased to your <span className="font-semibold">{activeContext === 'trip' ? 'Trip' : 'Personal'} Base Camp</span>
            </div>
          )}
        </div>

        {/* Place Info Overlay */}
        {selectedPlace && (
          <PlaceInfoOverlay
            place={selectedPlace}
            onClose={() => setSelectedPlace(null)}
            onViewDirections={handleViewDirections}
          />
        )}

        {/* Loading State */}
        {isMapLoading && (
          <div className="absolute inset-0 bg-gray-900/50 backdrop-blur-sm flex items-center justify-center z-10">
            <div className="bg-gray-900/95 backdrop-blur-sm border border-gray-800 rounded-xl p-6 shadow-2xl">
              <div className="flex flex-col items-center gap-3">
                <div className="w-8 h-8 border-3 border-sky-500 border-t-transparent rounded-full animate-spin"></div>
                <p className="text-sm text-white font-medium">Loading map...</p>
              </div>
            </div>
          </div>
        )}

        {/* Error State */}
        {mapError && (
          <div className="absolute inset-0 bg-gray-900/50 backdrop-blur-sm flex items-center justify-center z-10">
            <div className="bg-white rounded-xl p-6 shadow-2xl max-w-md mx-4">
              <h3 className="text-lg font-semibold text-gray-900 mb-2">Map Loading Error</h3>
              <p className="text-red-700 text-sm mb-4">{mapError}</p>
              {mapError.includes('API key') && (
                <div className="bg-blue-50 border border-blue-200 rounded-lg p-3 mb-4">
                  <p className="text-xs text-blue-900 font-medium mb-2">Setup Instructions:</p>
                  <ol className="text-xs text-blue-800 space-y-1 list-decimal list-inside">
                    <li>Copy .env.example to .env</li>
                    <li>Add your Google Maps API key</li>
                    <li>Restart the development server</li>
                  </ol>
                </div>
              )}
              <button
                onClick={() => window.location.reload()}
                className="w-full px-4 py-2 bg-blue-600 hover:bg-blue-700 text-white rounded-lg text-sm font-medium transition-colors"
              >
                Reload Page
              </button>
            </div>
          </div>
        )}

        {/* Map Container */}
        <div ref={mapContainerRef} className="w-full h-full" />
      </div>
    );
  }
);

MapCanvas.displayName = 'MapCanvas';<|MERGE_RESOLUTION|>--- conflicted
+++ resolved
@@ -222,18 +222,6 @@
       // Update search origin for biasing future searches
       setSearchOrigin(newOrigin);
 
-<<<<<<< HEAD
-      if (newOrigin) {
-        // Center map on the active basecamp
-        mapRef.current.setCenter(newOrigin);
-        mapRef.current.setZoom(12);
-
-        // If a place is already selected, re-run search with new origin
-        if (selectedPlace?.name) {
-          console.log('[MapCanvas] Basecamp changed, re-running search for selected place:', selectedPlace.name);
-          handleSearch(selectedPlace.name, newOrigin);
-        }
-=======
         // If there's a selected place, re-trigger the search to show new directions from the new basecamp
         if (selectedPlace?.name && services && sessionToken) {
           console.log(`[MapCanvas] Re-searching from new basecamp context: ${selectedPlace.name}`);
@@ -247,7 +235,6 @@
         }
       } else {
         setSearchOrigin(null);
->>>>>>> 35a4116a
       }
     }, [activeContext, tripBasecamp, personalBasecamp]);
 
