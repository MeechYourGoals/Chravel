--- conflicted
+++ resolved
@@ -13,41 +13,6 @@
 const SUPABASE_ANON_KEY = Deno.env.get('SUPABASE_ANON_KEY')!;
 const LOVABLE_API_KEY = Deno.env.get('LOVABLE_API_KEY')!;
 
-<<<<<<< HEAD
-interface DocumentProcessingRequest {
-  fileId: string;
-  tripId: string;
-  forceReprocess?: boolean;
-}
-
-/**
- * Validates that a file URL is from the Supabase storage bucket
- */
-function validateFileUrl(fileUrl: string): boolean {
-  if (!fileUrl || typeof fileUrl !== 'string') {
-    return false;
-  }
-  
-  // Extract Supabase project ID from SUPABASE_URL
-  const supabaseUrl = new URL(SUPABASE_URL);
-  const projectId = supabaseUrl.hostname.split('.')[0];
-  
-  // Allow Supabase storage URLs
-  const storagePattern = new RegExp(`^https://${projectId}\\.supabase\\.co/storage/`);
-  if (storagePattern.test(fileUrl)) {
-    return true;
-  }
-  
-  // Also allow the full storage path format
-  if (fileUrl.includes('/storage/v1/object/public/')) {
-    return true;
-  }
-  
-  return false;
-}
-
-=======
->>>>>>> 619de7dc
 serve(async (req) => {
   if (req.method === 'OPTIONS') {
     return new Response('ok', { headers: corsHeaders });
@@ -56,32 +21,6 @@
   let fileId: string | undefined;
 
   try {
-<<<<<<< HEAD
-    // 🔒 SECURITY: Verify JWT authentication
-    const authHeader = req.headers.get('Authorization');
-    if (!authHeader) {
-      return new Response(
-        JSON.stringify({ error: 'Unauthorized - authentication required' }),
-        { status: 401, headers: { ...corsHeaders, 'Content-Type': 'application/json' } }
-      );
-    }
-
-    // Create authenticated client to verify user
-    const supabaseAuth = createClient(SUPABASE_URL, SUPABASE_ANON_KEY, {
-      global: { headers: { Authorization: authHeader } },
-      auth: { persistSession: false }
-    });
-
-    const { data: { user }, error: userError } = await supabaseAuth.auth.getUser();
-    if (userError || !user) {
-      return new Response(
-        JSON.stringify({ error: 'Unauthorized - invalid or expired token' }),
-        { status: 401, headers: { ...corsHeaders, 'Content-Type': 'application/json' } }
-      );
-    }
-
-    const { fileId, tripId, forceReprocess = false } = await req.json() as DocumentProcessingRequest;
-=======
     // Validate request body with Zod schema
     const rawBody = await req.json();
     const validation = validateInput(DocumentProcessorSchema, rawBody);
@@ -95,7 +34,6 @@
         }
       );
     }
->>>>>>> 619de7dc
 
     const validated = validation.data;
     fileId = validated.fileId;
@@ -142,13 +80,6 @@
       throw new Error(`File not found: ${fileId}`);
     }
 
-<<<<<<< HEAD
-    // 🔒 SECURITY: Validate file URL is from Supabase storage
-    if (!validateFileUrl(fileData.file_url)) {
-      return new Response(
-        JSON.stringify({ error: 'Invalid file URL - must be from Supabase storage' }),
-        { status: 400, headers: { ...corsHeaders, 'Content-Type': 'application/json' } }
-=======
     // Verify file belongs to the specified trip
     if (fileData.trip_id !== tripId) {
       return new Response(
@@ -191,7 +122,6 @@
           status: 400, 
           headers: { ...corsHeaders, 'Content-Type': 'application/json' } 
         }
->>>>>>> 619de7dc
       );
     }
 
