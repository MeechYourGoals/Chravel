--- conflicted
+++ resolved
@@ -3,12 +3,7 @@
 import { useLongPress } from '../../hooks/useLongPress';
 import { useSwipeToDelete } from '../../hooks/useSwipeToDelete';
 import { hapticService } from '../../services/hapticService';
-<<<<<<< HEAD
-import { TripMediaRenderer } from '@/components/media/TripMediaRenderer';
-import { useResolvedTripMediaUrl } from '@/hooks/useResolvedTripMediaUrl';
-=======
 import { TripMediaRenderer } from '../media/TripMediaRenderer';
->>>>>>> f8b0f51c
 
 interface MediaGridItemProps {
   item: {
@@ -42,16 +37,8 @@
     },
   });
 
-<<<<<<< HEAD
-  const resolvedUrl = useResolvedTripMediaUrl({ url: item.url, metadata: item.metadata });
-  const finalUrl = resolvedUrl ?? item.url;
-  const mimeType =
-    item.mimeType ??
-    (item.type === 'video' ? 'video/mp4' : 'image/jpeg');
-=======
   // Derive MIME type from item type
   const mimeType = item.type === 'video' ? 'video/mp4' : 'image/jpeg';
->>>>>>> f8b0f51c
 
   return (
     <div
@@ -92,14 +79,8 @@
         }}
       >
         <TripMediaRenderer
-<<<<<<< HEAD
-          url={finalUrl}
-          mimeType={mimeType}
-          alt="Trip media"
-=======
           url={item.url}
           mimeType={mimeType}
->>>>>>> f8b0f51c
           mode="thumbnail"
           className="w-full h-full"
         />
