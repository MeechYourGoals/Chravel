import React, { useState } from 'react';
import { useParams, useNavigate } from 'react-router-dom';
import { ArrowLeft, MoreVertical, Info, FileText } from 'lucide-react';
import { MobileTripTabs } from '../components/mobile/MobileTripTabs';
import { MobileErrorBoundary } from '../components/mobile/MobileErrorBoundary';
import { MobileTripInfoDrawer } from '../components/mobile/MobileTripInfoDrawer';
<<<<<<< HEAD
import { TripExportModal } from '../components/trip/TripExportModal';
=======
import { MobileBottomNav } from '../components/mobile/MobileBottomNav';
>>>>>>> 8e610dc7
import { useAuth } from '../hooks/useAuth';
import { useKeyboardHandler } from '../hooks/useKeyboardHandler';
import { hapticService } from '../services/hapticService';
import { supabase } from '../integrations/supabase/client';
import { generateTripPDF } from '../utils/pdfGenerator';
import { ExportSection } from '../types/tripExport';
import {
  buildCalendarSection,
  buildPaymentsSection,
  buildPollsSection,
  buildPlacesSection,
  buildTasksSection,
} from '../utils/exportSectionBuilders';

import { getTripById, generateTripMockData } from '../data/tripsData';

export const MobileTripDetail = () => {
  const { tripId } = useParams();
  const navigate = useNavigate();
  const { user } = useAuth();
  const [activeTab, setActiveTab] = useState('chat');
  const [tripDescription, setTripDescription] = useState<string>('');
  const [showTripInfo, setShowTripInfo] = useState(false);
  const [showExportModal, setShowExportModal] = useState(false);
  const headerRef = React.useRef<HTMLDivElement>(null);
 
  // Keyboard handling for mobile inputs
  useKeyboardHandler({
    preventZoom: true,
    adjustViewport: true
  });

  // Get trip data
  const tripIdNum = tripId ? parseInt(tripId, 10) : null;
  const trip = tripIdNum ? getTripById(tripIdNum) : null;
  
  React.useEffect(() => {
    if (trip && !tripDescription) {
      setTripDescription(trip.description);
    }
  }, [trip, tripDescription]);
  
  // Measure header height and expose as CSS var for sticky offsets
  React.useEffect(() => {
    const setHeaderHeightVar = () => {
      const h = headerRef.current?.offsetHeight || 73;
      document.documentElement.style.setProperty('--mobile-header-h', `${h}px`);
    };
    const debounce = (fn: () => void, delay = 100) => {
      let t: any;
      return () => {
        clearTimeout(t);
        t = setTimeout(fn, delay);
      };
    };
    const handler = debounce(setHeaderHeightVar, 100);
    setHeaderHeightVar();
    window.addEventListener('resize', handler);
    window.addEventListener('orientationchange', handler);
    return () => {
      window.removeEventListener('resize', handler);
      window.removeEventListener('orientationchange', handler);
    };
  }, []);
  
  const tripWithUpdatedDescription = trip ? {
    ...trip,
    description: tripDescription || trip.description
  } : null;
  
  if (!tripWithUpdatedDescription) {
    return (
      <div className="min-h-screen bg-black flex items-center justify-center p-4">
        <div className="text-center">
          <h1 className="text-2xl font-bold text-white mb-4">Trip Not Found</h1>
          <p className="text-gray-400 mb-6">The trip you're looking for doesn't exist.</p>
          <button
            onClick={() => {
              hapticService.light();
              navigate('/');
            }}
            className="bg-blue-600 text-white px-6 py-3 rounded-xl transition-colors active:scale-95"
          >
            Back to My Trips
          </button>
        </div>
      </div>
    );
  }

  const mockData = generateTripMockData(trip);
  const basecamp = mockData.basecamp;

  const handleBack = () => {
    hapticService.light();
    navigate('/');
  };

  const handleTabChange = (tab: string) => {
    hapticService.light();
    setActiveTab(tab);
  };

  const handleExportPDF = async (
    sections: ExportSection[], 
    layout: 'onepager' | 'pro', 
    privacyRedaction: boolean, 
    paper: 'letter' | 'a4'
  ) => {
    try {
      // Mock mode check
      const isDemoMode = !user;

      if (isDemoMode) {
        // Generate demo data
        const formattedSections = [];

        if (sections.includes('calendar')) {
          formattedSections.push(buildCalendarSection([
            {
              id: 'demo-event-1',
              trip_id: tripId || '1',
              title: 'Welcome Dinner',
              description: 'Group dinner at hotel restaurant',
              start_time: new Date().toISOString(),
              end_time: new Date(Date.now() + 2 * 60 * 60 * 1000).toISOString(),
              location: tripWithUpdatedDescription.location,
              created_by: 'demo',
              created_at: new Date().toISOString(),
              updated_at: new Date().toISOString(),
              version: 1,
            } as any,
          ]));
        }

        if (sections.includes('tasks')) {
          formattedSections.push(buildTasksSection([
            {
              id: 'demo-task-1',
              trip_id: tripId || '1',
              title: 'Book flights',
              description: 'Find best deals',
              completed: true,
              completed_at: new Date().toISOString(),
              due_at: null,
              created_by: 'demo',
              created_at: new Date().toISOString(),
              updated_at: new Date().toISOString(),
              version: 1,
            } as any,
          ]));
        }

        await generateTripPDF({
          trip: {
            name: tripWithUpdatedDescription.title,
            description: tripWithUpdatedDescription.description,
            destination: tripWithUpdatedDescription.location,
            startDate: new Date().toISOString(),
            endDate: new Date(Date.now() + 7 * 24 * 60 * 60 * 1000).toISOString(),
          },
          sections: formattedSections,
          metadata: {
            exportedAt: new Date().toISOString(),
            exportedBy: 'demo',
            generatedBy: 'Chravel',
          },
        });
      } else {
        // Production mode: call edge function
        const { data, error } = await supabase.functions.invoke('export-trip-summary', {
          body: {
            tripId: tripId,
            includeSections: sections,
            layout: layout,
            privacyRedaction: privacyRedaction,
            paper: paper,
          },
        });

        if (error) {
          throw new Error(error.message || 'Failed to export trip summary');
        }

        if (!data || !data.success) {
          throw new Error('Failed to generate export data');
        }

        const formattedSections = [];

        if (sections.includes('calendar') && data.sections.calendar) {
          formattedSections.push(buildCalendarSection(data.sections.calendar));
        }

        if (sections.includes('payments') && data.sections.payments) {
          formattedSections.push(buildPaymentsSection(data.sections.payments));
        }

        if (sections.includes('polls') && data.sections.polls) {
          formattedSections.push(buildPollsSection(data.sections.polls));
        }

        if (sections.includes('places') && data.sections.places) {
          formattedSections.push(buildPlacesSection(data.sections.places));
        }

        if (sections.includes('tasks') && data.sections.tasks) {
          formattedSections.push(buildTasksSection(data.sections.tasks));
        }

        await generateTripPDF({
          trip: data.trip,
          sections: formattedSections,
          metadata: data.metadata,
        });
      }
    } catch (error) {
      console.error('Export error:', error);
      throw error;
    }
  };

  return (
    <MobileErrorBoundary>
      <div className="flex flex-col min-h-screen bg-black">
      {/* Mobile Header - Sticky */}
      <div ref={headerRef} className="sticky top-0 z-50 bg-black/95 backdrop-blur-md border-b border-white/10">
        <div className="flex items-center justify-between px-4 py-3">
          <button
            onClick={handleBack}
            className="p-2 -ml-2 active:scale-95 transition-transform"
          >
            <ArrowLeft size={24} className="text-white" />
          </button>
          
          <div className="flex-1 text-center">
            <h1 className="text-lg font-semibold text-white truncate px-2">
              {trip.title}
            </h1>
            <p className="text-xs text-gray-400 truncate px-2">
              {trip.location} • {trip.participants.length} travelers
            </p>
          </div>
          
          <div className="flex items-center gap-1">
            <button
              onClick={() => {
                hapticService.light();
                setShowExportModal(true);
              }}
              className="p-2 active:scale-95 transition-transform"
              title="Export PDF"
            >
              <FileText size={20} className="text-white" />
            </button>
            <button
              onClick={() => {
                hapticService.light();
                setShowTripInfo(true);
              }}
              className="flex items-center gap-1.5 p-2 active:scale-95 transition-transform md:hidden"
            >
              <Info size={20} className="text-white" />
              <span className="text-sm text-white font-medium">More details</span>
            </button>
            <button
              onClick={() => hapticService.light()}
              className="p-2 -mr-2 active:scale-95 transition-transform"
            >
              <MoreVertical size={24} className="text-white" />
            </button>
          </div>
        </div>
      </div>

      {/* Mobile Tabs - Swipeable */}
      <MobileTripTabs
        activeTab={activeTab}
        onTabChange={handleTabChange}
        tripId={tripId || '1'}
        basecamp={basecamp}
      />

      {/* Trip Info Drawer */}
      <MobileTripInfoDrawer
        trip={tripWithUpdatedDescription}
        isOpen={showTripInfo}
        onClose={() => {
          hapticService.light();
          setShowTripInfo(false);
        }}
        onDescriptionUpdate={setTripDescription}
      />

<<<<<<< HEAD
      {/* Export PDF Modal */}
      <TripExportModal
        isOpen={showExportModal}
        onClose={() => {
          hapticService.light();
          setShowExportModal(false);
        }}
        onExport={handleExportPDF}
        tripName={tripWithUpdatedDescription.title}
        tripId={tripId || ''}
      />
=======
      {/* Fixed Bottom Navigation - Always visible on mobile */}
      <MobileBottomNav />
>>>>>>> 8e610dc7
      </div>
    </MobileErrorBoundary>
  );
};<|MERGE_RESOLUTION|>--- conflicted
+++ resolved
@@ -4,11 +4,7 @@
 import { MobileTripTabs } from '../components/mobile/MobileTripTabs';
 import { MobileErrorBoundary } from '../components/mobile/MobileErrorBoundary';
 import { MobileTripInfoDrawer } from '../components/mobile/MobileTripInfoDrawer';
-<<<<<<< HEAD
 import { TripExportModal } from '../components/trip/TripExportModal';
-=======
-import { MobileBottomNav } from '../components/mobile/MobileBottomNav';
->>>>>>> 8e610dc7
 import { useAuth } from '../hooks/useAuth';
 import { useKeyboardHandler } from '../hooks/useKeyboardHandler';
 import { hapticService } from '../services/hapticService';
@@ -303,7 +299,6 @@
         onDescriptionUpdate={setTripDescription}
       />
 
-<<<<<<< HEAD
       {/* Export PDF Modal */}
       <TripExportModal
         isOpen={showExportModal}
@@ -315,10 +310,6 @@
         tripName={tripWithUpdatedDescription.title}
         tripId={tripId || ''}
       />
-=======
-      {/* Fixed Bottom Navigation - Always visible on mobile */}
-      <MobileBottomNav />
->>>>>>> 8e610dc7
       </div>
     </MobileErrorBoundary>
   );
