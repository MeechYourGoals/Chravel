--- conflicted
+++ resolved
@@ -14,13 +14,6 @@
         paddingTop: 'calc(env(safe-area-inset-top, 0px) + 24px)',
       }}
     >
-<<<<<<< HEAD
-      {/* NO top-right auth button - CTA is centered in hero content below */}
-
-      {/* Brand Name - Category label style (75% of original size) */}
-      <div className="w-full flex items-center justify-center px-2 md:px-4 mb-4 md:mb-6">
-        <h1 className="text-3xl sm:text-4xl md:text-5xl lg:text-5xl font-bold text-white leading-tight animate-fade-in text-center w-full">
-=======
       {/* Top-right Sign up / Log in button - hidden on mobile, visible on md+ */}
       <div
         className="absolute right-2 w-auto z-10 hidden md:block"
@@ -40,20 +33,13 @@
       {/* Brand Name - Centered, no padding shifts */}
       <div className="w-full flex items-center justify-center px-2 md:px-4 mb-6 md:mb-8">
         <h1 className="text-4xl sm:text-5xl md:text-6xl lg:text-7xl font-bold text-white leading-tight animate-fade-in text-center w-full">
->>>>>>> 4264540b
           ChravelApp
         </h1>
       </div>
 
-<<<<<<< HEAD
       {/* Main Content */}
       <div className="flex flex-col items-center">
         {/* Tagline - Primary headline (50% of original size) */}
-=======
-      {/* Main Content - Starts immediately after brand name, not centered vertically */}
-      <div className="flex flex-col items-center">
-        {/* Tagline - High contrast gradient with text shadow for readability */}
->>>>>>> 4264540b
         <h2
           className="text-2xl sm:text-3xl md:text-4xl lg:text-4xl font-bold leading-tight animate-fade-in"
           style={{
@@ -69,15 +55,9 @@
           The Group Chat Travel App
         </h2>
 
-<<<<<<< HEAD
         {/* Secondary tagline - Sub-headline (~33% of original size) */}
         <h3
           className="text-lg sm:text-xl md:text-2xl lg:text-2xl font-bold leading-tight animate-fade-in mt-6 md:mt-8"
-=======
-        {/* Secondary tagline with same gradient */}
-        <h3
-          className="text-3xl sm:text-4xl md:text-5xl lg:text-6xl font-bold leading-tight animate-fade-in mt-12 md:mt-16"
->>>>>>> 4264540b
           style={{
             animationDelay: '0.1s',
             background:
@@ -92,11 +72,7 @@
           Less Chaos, More Coordinated
         </h3>
 
-<<<<<<< HEAD
         {/* Subheadline - Supporting copy (NO CHANGE as requested) */}
-=======
-        {/* Subheadline with bold white text and shadow for contrast */}
->>>>>>> 4264540b
         <p
           className="text-lg sm:text-xl md:text-2xl lg:text-3xl text-white font-bold max-w-4xl animate-fade-in mt-6 md:mt-8"
           style={{
@@ -107,7 +83,6 @@
           One Shared Space for Chat, Calendar, Photos, Payments, & More
         </p>
 
-<<<<<<< HEAD
         {/* Centered CTA - Dark background with white text, visible on all devices */}
         <Button
           onClick={onSignUp}
@@ -115,15 +90,6 @@
           style={{ animationDelay: '0.2s' }}
         >
           Login/Sign Up
-=======
-        {/* Mobile CTA - centered below text, visible only on mobile */}
-        <Button
-          onClick={onSignUp}
-          className="md:hidden mt-8 px-6 py-3 bg-black/40 hover:bg-black/50 backdrop-blur-md border border-white/10 text-white rounded-lg text-base font-semibold shadow-lg animate-fade-in"
-          style={{ animationDelay: '0.2s' }}
-        >
-          Sign up / Log in
->>>>>>> 4264540b
         </Button>
       </div>
     </div>
