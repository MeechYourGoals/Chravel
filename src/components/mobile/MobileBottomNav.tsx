import React from 'react';
import { useNavigate, useLocation } from 'react-router-dom';
import { Home, Search, Compass, Settings } from 'lucide-react';
import { cn } from '@/lib/utils';
import { hapticService } from '@/services/hapticService';

interface MobileBottomNavProps {
  className?: string;
  onSettingsPress?: () => void;
}

export const MobileBottomNav = ({ className, onSettingsPress }: MobileBottomNavProps) => {
  const navigate = useNavigate();
  const location = useLocation();

  const tabs = [
    {
      id: 'home',
      label: 'Trips',
      icon: Home,
      path: '/',
      isActive: location.pathname === '/' && !location.search.includes('search=open'),
      comingSoon: false
    },
    {
      id: 'search',
      label: 'Search',
      icon: Search,
      path: '/?search=open',
      isActive: location.search.includes('search=open'),
      comingSoon: false
    },
    {
      id: 'recs',
      label: 'Recs',
      icon: Compass,
      path: '/recs',
      isActive: location.pathname.includes('/recs'),
      comingSoon: true
    },
    {
      id: 'settings',
      label: 'Settings',
      icon: Settings,
      path: '/settings',
      isActive: location.pathname.includes('/settings'),
      comingSoon: false
    }
  ];

  const handleTabPress = async (tab: typeof tabs[0]) => {
    if (tab.comingSoon) return; // Don't navigate for coming soon tabs
    // Add haptic feedback
    await hapticService.light();
    
    // Special handling for Settings - open sheet if callback provided
    if (tab.id === 'settings' && onSettingsPress) {
      onSettingsPress();
      return;
    }
    
    navigate(tab.path);
  };

  return (
    <nav 
      className={cn(
        // Fixed positioning with safe area support
        "fixed bottom-0 left-0 right-0 z-50",
        // Safe area padding for iOS devices
        "pb-safe-area-bottom",
        // Background and borders
        "bg-background/95 backdrop-blur-md border-t border-border",
        // Shadow for elevation
        "shadow-mobile-nav",
        // Hide on desktop (900px+)
        "md:hidden",
        className
      )}
      style={{
        paddingBottom: `max(12px, env(safe-area-inset-bottom))`
      }}
    >
      <div className="flex items-center justify-around px-2 pt-2 pb-1">
        {tabs.map((tab) => {
          const Icon = tab.icon;
          return (
            <button
              key={tab.id}
              onClick={() => handleTabPress(tab)}
              disabled={tab.comingSoon}
              className={cn(
                // Touch target and layout
<<<<<<< HEAD
                "flex flex-col items-center justify-center min-w-touch-target min-h-touch-target",
                "px-2 py-1 rounded-lg transition-all duration-200",
                // Coming Soon state
                tab.comingSoon
                  ? "text-muted-foreground/50 cursor-not-allowed"
                  // Active state
                  : tab.isActive
                    ? "text-primary bg-primary/10"
                    : "text-muted-foreground hover:text-foreground hover:bg-muted/50",
                // Touch feedback (only for non-disabled)
                !tab.comingSoon && "active:scale-95 active:bg-muted/70"
=======
                "flex flex-col items-center justify-center min-w-[44px] min-h-[44px]",
                "px-3 py-1.5 rounded-lg transition-all duration-200",
                // Active state
                tab.isActive
                  ? "text-primary bg-primary/10"
                  : "text-muted-foreground hover:text-foreground hover:bg-muted/50",
                // Touch feedback
                "active:scale-95 active:bg-muted/70"
>>>>>>> 635d4a10
              )}
            >
              <Icon 
                size={20} 
                className={cn(
<<<<<<< HEAD
                  "mb-1 transition-all duration-200",
                  tab.isActive && !tab.comingSoon ? "scale-110" : "",
                  tab.comingSoon ? "opacity-50" : ""
                )}
              />
              <span className={cn(
                "text-xs font-medium transition-all duration-200",
                tab.isActive && !tab.comingSoon ? "text-primary" : "",
                tab.comingSoon ? "opacity-50" : ""
=======
                  "mb-0.5 transition-all duration-200",
                  tab.isActive ? "scale-110" : ""
                )}
              />
              <span className={cn(
                "text-[10px] font-medium transition-all duration-200",
                tab.isActive ? "text-primary" : ""
>>>>>>> 635d4a10
              )}>
                {tab.label}
              </span>
            </button>
          );
        })}
      </div>
    </nav>
  );
};<|MERGE_RESOLUTION|>--- conflicted
+++ resolved
@@ -91,19 +91,6 @@
               disabled={tab.comingSoon}
               className={cn(
                 // Touch target and layout
-<<<<<<< HEAD
-                "flex flex-col items-center justify-center min-w-touch-target min-h-touch-target",
-                "px-2 py-1 rounded-lg transition-all duration-200",
-                // Coming Soon state
-                tab.comingSoon
-                  ? "text-muted-foreground/50 cursor-not-allowed"
-                  // Active state
-                  : tab.isActive
-                    ? "text-primary bg-primary/10"
-                    : "text-muted-foreground hover:text-foreground hover:bg-muted/50",
-                // Touch feedback (only for non-disabled)
-                !tab.comingSoon && "active:scale-95 active:bg-muted/70"
-=======
                 "flex flex-col items-center justify-center min-w-[44px] min-h-[44px]",
                 "px-3 py-1.5 rounded-lg transition-all duration-200",
                 // Active state
@@ -112,23 +99,11 @@
                   : "text-muted-foreground hover:text-foreground hover:bg-muted/50",
                 // Touch feedback
                 "active:scale-95 active:bg-muted/70"
->>>>>>> 635d4a10
               )}
             >
               <Icon 
                 size={20} 
                 className={cn(
-<<<<<<< HEAD
-                  "mb-1 transition-all duration-200",
-                  tab.isActive && !tab.comingSoon ? "scale-110" : "",
-                  tab.comingSoon ? "opacity-50" : ""
-                )}
-              />
-              <span className={cn(
-                "text-xs font-medium transition-all duration-200",
-                tab.isActive && !tab.comingSoon ? "text-primary" : "",
-                tab.comingSoon ? "opacity-50" : ""
-=======
                   "mb-0.5 transition-all duration-200",
                   tab.isActive ? "scale-110" : ""
                 )}
@@ -136,7 +111,6 @@
               <span className={cn(
                 "text-[10px] font-medium transition-all duration-200",
                 tab.isActive ? "text-primary" : ""
->>>>>>> 635d4a10
               )}>
                 {tab.label}
               </span>
