<<<<<<< HEAD
import React from 'react';
import { useIsMobile } from '@/hooks/use-mobile';
import { DemoModeSelector } from '../DemoModeSelector';
=======
import React, { useState, RefObject } from 'react';
import { LogIn } from 'lucide-react';
import { AuthModal } from '../AuthModal';
import { cn } from '@/lib/utils';
>>>>>>> 4264540b

interface MobileAuthHeaderProps {
  onSignUp?: () => void;
  scrollContainerRef?: RefObject<HTMLDivElement | null>;
}

<<<<<<< HEAD
export const MobileAuthHeader: React.FC<MobileAuthHeaderProps> = ({ onSignUp: _onSignUp }) => {
  const isMobile = useIsMobile();

  // Only render on mobile
  if (!isMobile) return null;

  return (
    <>
      {/* Fixed Mobile Header - No auth button (CTA is centered in hero content) */}
      <div
        className="fixed top-0 left-0 right-0 z-50 bg-background/95 backdrop-blur-md border-b border-border/50"
=======
// Header content height (without safe area)
const HEADER_HEIGHT = 52;

export const MobileAuthHeader: React.FC<MobileAuthHeaderProps> = ({ onSignUp }) => {
  const [showAuthModal, setShowAuthModal] = useState(false);

  const handleAuthClick = () => {
    if (onSignUp) {
      onSignUp();
    } else {
      setShowAuthModal(true);
    }
  };

  return (
    <>
      {/* Fixed Header - visible on mobile and tablet, hidden on desktop (lg+) */}
      <div
        className={cn(
          "fixed top-0 left-0 right-0 z-50",
          "bg-background/95 backdrop-blur-md border-b border-border/50",
          // Show on mobile and tablet, hide on desktop where StickyLandingNav takes over
          "lg:hidden"
        )}
>>>>>>> 4264540b
        style={{
          // Extend background through entire safe area
          paddingTop: 'env(safe-area-inset-top, 0px)',
          paddingLeft: 'env(safe-area-inset-left, 0px)',
          paddingRight: 'env(safe-area-inset-right, 0px)',
        }}
      >
        {/* Actual header content with fixed height */}
        <div
          className="flex items-center justify-between px-3 gap-2"
          style={{ height: `${HEADER_HEIGHT}px` }}
        >
          {/* Left: ChravelApp Pill */}
          <div className="flex items-center flex-shrink-0">
            <span className="px-3 py-1.5 bg-muted text-foreground rounded-lg text-sm font-semibold min-h-[36px] flex items-center border border-border/30">
              ChravelApp
            </span>
          </div>

<<<<<<< HEAD
          {/* Demo Toggle - Right aligned */}
          <div className="flex-shrink-0">
            <DemoModeSelector />
=======
          {/* Spacer to push button to right */}
          <div className="flex-1" />

          {/* Auth CTA Button - Single prominent CTA */}
          <div className="flex-shrink-0">
            <button
              onClick={handleAuthClick}
              className="flex items-center gap-1.5 px-3 py-1.5 bg-primary hover:bg-primary/90 text-primary-foreground rounded-lg transition-colors text-sm font-medium min-h-[36px] border border-primary/30"
            >
              <LogIn size={16} />
              <span>Sign up / Log in</span>
            </button>
>>>>>>> 4264540b
          </div>
        </div>
      </div>
    </>
  );
};

// Export header height for use in content offset calculations
export const MOBILE_AUTH_HEADER_HEIGHT = HEADER_HEIGHT;<|MERGE_RESOLUTION|>--- conflicted
+++ resolved
@@ -1,32 +1,13 @@
-<<<<<<< HEAD
-import React from 'react';
-import { useIsMobile } from '@/hooks/use-mobile';
-import { DemoModeSelector } from '../DemoModeSelector';
-=======
 import React, { useState, RefObject } from 'react';
 import { LogIn } from 'lucide-react';
 import { AuthModal } from '../AuthModal';
 import { cn } from '@/lib/utils';
->>>>>>> 4264540b
 
 interface MobileAuthHeaderProps {
   onSignUp?: () => void;
   scrollContainerRef?: RefObject<HTMLDivElement | null>;
 }
 
-<<<<<<< HEAD
-export const MobileAuthHeader: React.FC<MobileAuthHeaderProps> = ({ onSignUp: _onSignUp }) => {
-  const isMobile = useIsMobile();
-
-  // Only render on mobile
-  if (!isMobile) return null;
-
-  return (
-    <>
-      {/* Fixed Mobile Header - No auth button (CTA is centered in hero content) */}
-      <div
-        className="fixed top-0 left-0 right-0 z-50 bg-background/95 backdrop-blur-md border-b border-border/50"
-=======
 // Header content height (without safe area)
 const HEADER_HEIGHT = 52;
 
@@ -51,7 +32,6 @@
           // Show on mobile and tablet, hide on desktop where StickyLandingNav takes over
           "lg:hidden"
         )}
->>>>>>> 4264540b
         style={{
           // Extend background through entire safe area
           paddingTop: 'env(safe-area-inset-top, 0px)',
@@ -71,11 +51,6 @@
             </span>
           </div>
 
-<<<<<<< HEAD
-          {/* Demo Toggle - Right aligned */}
-          <div className="flex-shrink-0">
-            <DemoModeSelector />
-=======
           {/* Spacer to push button to right */}
           <div className="flex-1" />
 
@@ -88,7 +63,6 @@
               <LogIn size={16} />
               <span>Sign up / Log in</span>
             </button>
->>>>>>> 4264540b
           </div>
         </div>
       </div>
