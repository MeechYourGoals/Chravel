<<<<<<< HEAD
import { supabase } from '@/integrations/supabase/client';
import { UserAccommodation, CreateAccommodationRequest, UpdateAccommodationRequest, TripBasecamp } from '@/types/accommodations';

export class PersonalAccommodationService {
  // Get user's personal accommodation for a trip
  static async getMyAccommodation(tripId: string): Promise<UserAccommodation | null> {
    try {
      const { data: { user } } = await supabase.auth.getUser();
      if (!user) return null;

      const { data, error } = await supabase
        .from('user_accommodations')
        .select('*')
        .eq('trip_id', tripId)
        .eq('user_id', user.id)
        .single();

      if (error && error.code !== 'PGRST116') { // PGRST116 = no rows returned
        throw error;
      }

      return data;
    } catch (error) {
      console.error('Error fetching personal accommodation:', error);
      return null;
=======
import { supabase } from '../integrations/supabase/client';

export interface PersonalAccommodation {
  id: string;
  trip_id: string;
  user_id: string;
  accommodation_name: string;
  address?: string;
  latitude?: number;
  longitude?: number;
  check_in?: string;
  check_out?: string;
  accommodation_type: 'hotel' | 'airbnb' | 'hostel' | 'apartment' | 'resort' | 'other';
  created_at: string;
  updated_at: string;
}

export interface CreateAccommodationRequest {
  trip_id: string;
  accommodation_name: string;
  address?: string;
  latitude?: number;
  longitude?: number;
  check_in?: string;
  check_out?: string;
  accommodation_type?: 'hotel' | 'airbnb' | 'hostel' | 'apartment' | 'resort' | 'other';
}

export interface UpdateAccommodationRequest {
  accommodation_name?: string;
  address?: string;
  latitude?: number;
  longitude?: number;
  check_in?: string;
  check_out?: string;
  accommodation_type?: 'hotel' | 'airbnb' | 'hostel' | 'apartment' | 'resort' | 'other';
}

class PersonalAccommodationService {
  /**
   * Get user's accommodation for a specific trip
   */
  async getUserAccommodation(tripId: string, userId?: string): Promise<PersonalAccommodation | null> {
    const { data, error } = await (supabase as any)
      .from('user_accommodations')
      .select('*')
      .eq('trip_id', tripId)
      .eq('user_id', userId || (await supabase.auth.getUser()).data.user?.id || '')
      .maybeSingle();

    if (error) {
      console.error('Failed to get user accommodation:', error);
      throw error;
>>>>>>> 5b6cb5c2
    }

    return data as PersonalAccommodation | null;
  }

<<<<<<< HEAD
  // Create or update user's personal accommodation
  static async saveAccommodation(request: CreateAccommodationRequest): Promise<UserAccommodation | null> {
    try {
      const { data: { user } } = await supabase.auth.getUser();
      if (!user) throw new Error('User not authenticated');

      const { data, error } = await supabase
        .from('user_accommodations')
        .upsert({
          trip_id: request.trip_id,
          user_id: user.id,
          label: request.label || 'My Stay',
          address: request.address,
          latitude: request.latitude,
          longitude: request.longitude,
          place_id: request.place_id,
          is_private: true,
          updated_at: new Date().toISOString()
        }, {
          onConflict: 'trip_id,user_id'
        })
        .select()
        .single();

      if (error) throw error;
      return data;
    } catch (error) {
      console.error('Error saving personal accommodation:', error);
      return null;
=======
  /**
   * Get all accommodations for a trip
   */
  async getTripAccommodations(tripId: string): Promise<PersonalAccommodation[]> {
    try {
      const { data, error } = await (supabase as any)
        .from('user_accommodations')
        .select('*')
        .eq('trip_id', tripId)
        .order('created_at', { ascending: true });

      if (error) throw error;
      return (data || []) as PersonalAccommodation[];
    } catch (error) {
      console.error('Failed to get trip accommodations:', error);
      return [];
    }
  }

  /**
   * Create or update user's accommodation
   */
  async setUserAccommodation(request: CreateAccommodationRequest): Promise<PersonalAccommodation | null> {
    const { data: { user } } = await supabase.auth.getUser();
    if (!user) throw new Error('User not authenticated');

    const { data, error } = await (supabase as any)
      .from('user_accommodations')
      .upsert({
        trip_id: request.trip_id,
        user_id: user.id,
        accommodation_name: request.accommodation_name,
        address: request.address,
        latitude: request.latitude,
        longitude: request.longitude,
        check_in: request.check_in,
        check_out: request.check_out,
        accommodation_type: request.accommodation_type || 'hotel'
      }, {
        onConflict: 'trip_id,user_id'
      })
      .select()
      .single();

    if (error) {
      console.error('Failed to set user accommodation:', error);
      throw error;
>>>>>>> 5b6cb5c2
    }
    return data as PersonalAccommodation | null;
  }

  // Update user's personal accommodation
  static async updateAccommodation(
    accommodationId: string, 
    updates: UpdateAccommodationRequest
  ): Promise<UserAccommodation | null> {
    try {
      const { data: { user } } = await supabase.auth.getUser();
      if (!user) throw new Error('User not authenticated');

      const { data, error } = await supabase
        .from('user_accommodations')
        .update({
          ...updates,
          updated_at: new Date().toISOString()
        })
        .eq('id', accommodationId)
        .eq('user_id', user.id)
        .select()
        .single();

      if (error) throw error;
      return data;
    } catch (error) {
      console.error('Error updating personal accommodation:', error);
      return null;
    }
  }

  // Delete user's personal accommodation
  static async deleteAccommodation(accommodationId: string): Promise<boolean> {
    try {
      const { data: { user } } = await supabase.auth.getUser();
      if (!user) throw new Error('User not authenticated');

      const { error } = await supabase
        .from('user_accommodations')
        .delete()
        .eq('id', accommodationId)
        .eq('user_id', user.id);

      if (error) throw error;
      return true;
    } catch (error) {
      console.error('Error deleting personal accommodation:', error);
      return false;
    }
  }

  // Get trip basecamp (shared by all members)
  static async getTripBasecamp(tripId: string): Promise<TripBasecamp | null> {
    try {
      const { data, error } = await supabase
        .from('trips')
        .select('basecamp_name, basecamp_address, basecamp_lat, basecamp_lng')
        .eq('id', tripId)
        .single();

      if (error) throw error;
      
      if (!data.basecamp_name) return null;

      return {
        id: `basecamp_${tripId}`,
        trip_id: tripId,
        name: data.basecamp_name,
        address: data.basecamp_address || '',
        latitude: data.basecamp_lat,
        longitude: data.basecamp_lng,
        created_by: '', // Not stored in trips table
        created_at: '',
        updated_at: ''
      };
    } catch (error) {
      console.error('Error fetching trip basecamp:', error);
      return null;
    }
  }

  // Update trip basecamp (admin only)
  static async updateTripBasecamp(
    tripId: string, 
    name: string, 
    address: string, 
    latitude?: number, 
    longitude?: number
  ): Promise<boolean> {
    try {
      const { data: { user } } = await supabase.auth.getUser();
      if (!user) throw new Error('User not authenticated');

      // Check if user is trip admin
      const { data: trip } = await supabase
        .from('trips')
        .select('created_by')
        .eq('id', tripId)
        .single();

      if (!trip || trip.created_by !== user.id) {
        throw new Error('Only trip admin can update basecamp');
      }

      const { error } = await supabase
        .from('trips')
        .update({
          basecamp_name: name,
          basecamp_address: address,
          basecamp_lat: latitude,
          basecamp_lng: longitude,
          updated_at: new Date().toISOString()
        })
        .eq('id', tripId);

      if (error) throw error;
      return true;
    } catch (error) {
      console.error('Error updating trip basecamp:', error);
      return false;
    }
  }
}<|MERGE_RESOLUTION|>--- conflicted
+++ resolved
@@ -1,30 +1,3 @@
-<<<<<<< HEAD
-import { supabase } from '@/integrations/supabase/client';
-import { UserAccommodation, CreateAccommodationRequest, UpdateAccommodationRequest, TripBasecamp } from '@/types/accommodations';
-
-export class PersonalAccommodationService {
-  // Get user's personal accommodation for a trip
-  static async getMyAccommodation(tripId: string): Promise<UserAccommodation | null> {
-    try {
-      const { data: { user } } = await supabase.auth.getUser();
-      if (!user) return null;
-
-      const { data, error } = await supabase
-        .from('user_accommodations')
-        .select('*')
-        .eq('trip_id', tripId)
-        .eq('user_id', user.id)
-        .single();
-
-      if (error && error.code !== 'PGRST116') { // PGRST116 = no rows returned
-        throw error;
-      }
-
-      return data;
-    } catch (error) {
-      console.error('Error fetching personal accommodation:', error);
-      return null;
-=======
 import { supabase } from '../integrations/supabase/client';
 
 export interface PersonalAccommodation {
@@ -78,43 +51,11 @@
     if (error) {
       console.error('Failed to get user accommodation:', error);
       throw error;
->>>>>>> 5b6cb5c2
     }
 
     return data as PersonalAccommodation | null;
   }
 
-<<<<<<< HEAD
-  // Create or update user's personal accommodation
-  static async saveAccommodation(request: CreateAccommodationRequest): Promise<UserAccommodation | null> {
-    try {
-      const { data: { user } } = await supabase.auth.getUser();
-      if (!user) throw new Error('User not authenticated');
-
-      const { data, error } = await supabase
-        .from('user_accommodations')
-        .upsert({
-          trip_id: request.trip_id,
-          user_id: user.id,
-          label: request.label || 'My Stay',
-          address: request.address,
-          latitude: request.latitude,
-          longitude: request.longitude,
-          place_id: request.place_id,
-          is_private: true,
-          updated_at: new Date().toISOString()
-        }, {
-          onConflict: 'trip_id,user_id'
-        })
-        .select()
-        .single();
-
-      if (error) throw error;
-      return data;
-    } catch (error) {
-      console.error('Error saving personal accommodation:', error);
-      return null;
-=======
   /**
    * Get all accommodations for a trip
    */
@@ -162,7 +103,6 @@
     if (error) {
       console.error('Failed to set user accommodation:', error);
       throw error;
->>>>>>> 5b6cb5c2
     }
     return data as PersonalAccommodation | null;
   }
