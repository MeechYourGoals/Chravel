--- conflicted
+++ resolved
@@ -108,11 +108,7 @@
             fileName={item.filename}
             metadata={item.metadata}
             onDelete={onDeleteItem}
-<<<<<<< HEAD
-            onView={() => setActiveItem(item)}
-=======
             onView={handleViewMedia}
->>>>>>> f8b0f51c
           />
         ))}
       </div>
@@ -123,12 +119,13 @@
         </p>
       )}
 
-<<<<<<< HEAD
-      <MediaViewerModal
-        item={activeItem}
-        mimeType={activeItem ? getMimeType(activeItem) : null}
-        onClose={() => setActiveItem(null)}
-      />
+      {/* Media Viewer Modal */}
+      {viewingMedia && (
+        <MediaViewerModal
+          media={viewingMedia}
+          onClose={() => setViewingMedia(null)}
+        />
+      )}
     </div>
   );
 };
@@ -190,15 +187,6 @@
           />
         </div>
       </div>
-=======
-      {/* Media Viewer Modal */}
-      {viewingMedia && (
-        <MediaViewerModal
-          media={viewingMedia}
-          onClose={() => setViewingMedia(null)}
-        />
-      )}
->>>>>>> f8b0f51c
     </div>
   );
 }