--- conflicted
+++ resolved
@@ -167,11 +167,7 @@
       domain: 'airbnb.com',
       image_url: '/mock/images/airbnb-home.png',
       created_at: new Date(Date.now() - 3600000).toISOString(),
-<<<<<<< HEAD
-      source: 'chat'
-=======
-      source: 'places' as const
->>>>>>> 14ad2818
+      source: 'places' as const
     },
     {
       id: 'fallback-link-2',
@@ -181,11 +177,7 @@
       domain: 'opentable.com',
       image_url: '/mock/images/restaurant-rooftop.png',
       created_at: new Date(Date.now() - 7200000).toISOString(),
-<<<<<<< HEAD
-      source: 'manual'
-=======
-      source: 'places' as const
->>>>>>> 14ad2818
+      source: 'places' as const
     },
     {
       id: 'fallback-link-3',
@@ -204,11 +196,7 @@
       description: 'Don\'t miss this incredible live performance. Group rates available for 6+ people.',
       domain: 'eventbrite.com',
       created_at: new Date(Date.now() - 14400000).toISOString(),
-<<<<<<< HEAD
-      source: 'chat'
-=======
-      source: 'places' as const
->>>>>>> 14ad2818
+      source: 'places' as const
     }
   ];
 
