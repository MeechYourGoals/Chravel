import React, { useState, useEffect } from 'react';
import { Camera } from 'lucide-react';
import { Tabs, TabsContent, TabsList, TabsTrigger } from '@/components/ui/tabs';
import { useMediaManagement } from '@/hooks/useMediaManagement';
import { MediaSubTabs } from './MediaSubTabs';
import { MediaGrid } from './media/MediaGrid';
import { StorageQuotaBar } from './StorageQuotaBar';
import { MediaUrlsPanel } from './media/MediaUrlsPanel';
import { extractUrlsFromTripChat } from '@/services/chatUrlExtractor';
import type { NormalizedUrl } from '@/services/chatUrlExtractor';

interface UnifiedMediaHubProps {
  tripId: string;
  onPromoteToTripLink?: (url: NormalizedUrl) => void;
}

export const UnifiedMediaHub = ({ tripId, onPromoteToTripLink }: UnifiedMediaHubProps) => {
  const [activeTab, setActiveTab] = useState('all');
  const [urlsCount, setUrlsCount] = useState(0);
  
  const {
    mediaItems,
    linkItems,
    loading
  } = useMediaManagement(tripId);

  // Fetch URLs count
  useEffect(() => {
    const fetchUrlsCount = async () => {
      try {
        const urls = await extractUrlsFromTripChat(tripId);
        setUrlsCount(urls.length);
      } catch (error) {
        console.error('Error fetching URLs count:', error);
      }
    };
    fetchUrlsCount();
  }, [tripId]);

  const filterMediaByType = (type: string) => {
    if (type === 'all') return mediaItems;
    if (type === 'photos') return mediaItems.filter(item => item.media_type === 'image');
    if (type === 'videos') return mediaItems.filter(item => item.media_type === 'video');
    if (type === 'files') return mediaItems.filter(item => item.media_type === 'document');
    return mediaItems;
  };

  const renderAllItems = () => {
    if (mediaItems.length === 0) {
      return (
        <div className="text-center py-12">
          <Camera className="mx-auto h-12 w-12 text-muted-foreground mb-4" />
          <h3 className="text-lg font-medium text-foreground mb-2">No Media Yet</h3>
          <p className="text-muted-foreground">
            Photos, videos, and files shared in chat or uploaded will appear here automatically
          </p>
        </div>
      );
    }

    const displayItems = mediaItems.slice(0, 8);

    return (
      <div className="space-y-4">
        {displayItems.length > 0 && <MediaGrid items={displayItems} />}
        {mediaItems.length > 8 && (
          <p className="text-center text-gray-400 text-sm">
            Showing 8 of {mediaItems.length} items • Use tabs above to filter by type
          </p>
        )}
      </div>
    );
  };

  if (loading) {
    return (
      <div className="flex items-center justify-center py-12">
        <div className="animate-spin rounded-full h-8 w-8 border-b-2 border-white"></div>
      </div>
    );
  }

  return (
    <div className="space-y-6">
      {/* Storage Quota */}
      <StorageQuotaBar tripId={tripId} showDetails={true} />

      <Tabs value={activeTab} onValueChange={setActiveTab} className="w-full">
        <TabsList className="grid w-full grid-cols-5 bg-white/5 backdrop-blur-sm">
          <TabsTrigger value="all" className="text-xs">All</TabsTrigger>
<<<<<<< HEAD
          <TabsTrigger value="photos" className="text-xs">Photos</TabsTrigger>
          <TabsTrigger value="videos" className="text-xs">Videos</TabsTrigger>
          <TabsTrigger value="files" className="text-xs">Files</TabsTrigger>
          <TabsTrigger value="links" className="text-xs">Links</TabsTrigger>
=======
          <TabsTrigger value="photos" className="text-xs">
            Photos
            {mediaItems.filter(item => item.media_type === 'image').length > 0 && (
              <span className="ml-1 text-[10px] opacity-70">
                ({mediaItems.filter(item => item.media_type === 'image').length})
              </span>
            )}
          </TabsTrigger>
          <TabsTrigger value="videos" className="text-xs">
            Videos
            {mediaItems.filter(item => item.media_type === 'video').length > 0 && (
              <span className="ml-1 text-[10px] opacity-70">
                ({mediaItems.filter(item => item.media_type === 'video').length})
              </span>
            )}
          </TabsTrigger>
          <TabsTrigger value="files" className="text-xs">
            Files
            {mediaItems.filter(item => item.media_type === 'document').length > 0 && (
              <span className="ml-1 text-[10px] opacity-70">
                ({mediaItems.filter(item => item.media_type === 'document').length})
              </span>
            )}
          </TabsTrigger>
          <TabsTrigger value="urls" className="text-xs">
            URLs
            {urlsCount > 0 && (
              <span className="ml-1 text-[10px] opacity-70">({urlsCount})</span>
            )}
          </TabsTrigger>
>>>>>>> 43f32434
        </TabsList>

        <TabsContent value="all" className="mt-6">
          {renderAllItems()}
        </TabsContent>
        
        <TabsContent value="photos" className="mt-6">
          <MediaSubTabs items={mediaItems.filter(item => item.media_type === 'image')} type="photos" />
        </TabsContent>
        
        <TabsContent value="videos" className="mt-6">
          <MediaSubTabs items={mediaItems.filter(item => item.media_type === 'video')} type="videos" />
        </TabsContent>
        
        <TabsContent value="files" className="mt-6">
          <MediaSubTabs items={mediaItems.filter(item => 
            item.media_type === 'document' || 
            (item.media_type === 'image' && (item.metadata?.isSchedule || item.metadata?.isReceipt))
          )} type="files" />
        </TabsContent>

<<<<<<< HEAD
        <TabsContent value="links" className="mt-6">
          {/* Show only miscellaneous links (exclude Places-derived links) */}
          <MediaSubTabs items={linkItems} type="links" />
=======
        <TabsContent value="urls" className="mt-6">
          <MediaUrlsPanel tripId={tripId} onPromoteToTripLink={onPromoteToTripLink} />
>>>>>>> 43f32434
        </TabsContent>
      </Tabs>

    </div>
  );
};<|MERGE_RESOLUTION|>--- conflicted
+++ resolved
@@ -88,12 +88,6 @@
       <Tabs value={activeTab} onValueChange={setActiveTab} className="w-full">
         <TabsList className="grid w-full grid-cols-5 bg-white/5 backdrop-blur-sm">
           <TabsTrigger value="all" className="text-xs">All</TabsTrigger>
-<<<<<<< HEAD
-          <TabsTrigger value="photos" className="text-xs">Photos</TabsTrigger>
-          <TabsTrigger value="videos" className="text-xs">Videos</TabsTrigger>
-          <TabsTrigger value="files" className="text-xs">Files</TabsTrigger>
-          <TabsTrigger value="links" className="text-xs">Links</TabsTrigger>
-=======
           <TabsTrigger value="photos" className="text-xs">
             Photos
             {mediaItems.filter(item => item.media_type === 'image').length > 0 && (
@@ -124,7 +118,6 @@
               <span className="ml-1 text-[10px] opacity-70">({urlsCount})</span>
             )}
           </TabsTrigger>
->>>>>>> 43f32434
         </TabsList>
 
         <TabsContent value="all" className="mt-6">
@@ -146,14 +139,8 @@
           )} type="files" />
         </TabsContent>
 
-<<<<<<< HEAD
-        <TabsContent value="links" className="mt-6">
-          {/* Show only miscellaneous links (exclude Places-derived links) */}
-          <MediaSubTabs items={linkItems} type="links" />
-=======
         <TabsContent value="urls" className="mt-6">
           <MediaUrlsPanel tripId={tripId} onPromoteToTripLink={onPromoteToTripLink} />
->>>>>>> 43f32434
         </TabsContent>
       </Tabs>
 
