import { useQuery, useMutation, useQueryClient } from '@tanstack/react-query';
import { supabase } from '@/integrations/supabase/client';
import { useToast } from './use-toast';
import { useDemoMode } from './useDemoMode';
import { mockPolls } from '@/mockData/polls';
import { pollStorageService } from '@/services/pollStorageService';

interface TripPoll {
  id: string;
  trip_id: string;
  question: string;
  options: PollOption[];
  total_votes: number;
  status: 'active' | 'closed';
  created_by: string;
  created_at: string;
  updated_at: string;
}

interface PollOption {
  id: string;
  text: string;
  votes: number;
  voters: string[];
}

interface CreatePollRequest {
  question: string;
  options: string[];
}

interface VotePollRequest {
  pollId: string;
  optionId: string;
}

export const useTripPolls = (tripId: string) => {
  const queryClient = useQueryClient();
  const { toast } = useToast();
  const { isDemoMode } = useDemoMode();

  // Fetch polls from database or localStorage
  const { data: polls = [], isLoading } = useQuery({
    queryKey: ['tripPolls', tripId],
    queryFn: async (): Promise<TripPoll[]> => {
      if (isDemoMode) {
<<<<<<< HEAD
        // First, try to get polls from localStorage (user-created polls in demo mode)
        const storedPolls = await pollStorageService.getPolls(tripId);
        
        // Merge with mock polls, putting user-created polls first
        const mockPollsForTrip = mockPolls.filter(p => p.trip_id === tripId).map(poll => ({
=======
        // Get storage polls (user-created in demo mode)
        const storagePolls = await pollStorageService.getPolls(tripId);

        // Get mock polls (pre-defined demo data)
        const formattedMockPolls = mockPolls.filter(p => p.trip_id === tripId).map(poll => ({
>>>>>>> 5b6cb5c2
          id: poll.id,
          trip_id: poll.trip_id,
          question: poll.question,
          options: poll.options.map(opt => ({
            id: opt.id,
            text: opt.text,
            votes: opt.voteCount,
            voters: opt.voters
          })),
          total_votes: poll.total_votes,
          status: poll.status as 'active' | 'closed',
          created_by: poll.created_by,
          created_at: poll.created_at,
          updated_at: poll.updated_at
        }));
<<<<<<< HEAD
        
        // Combine stored polls with mock polls, removing duplicates
        const allPolls = [...storedPolls, ...mockPollsForTrip];
        const uniquePolls = allPolls.filter((poll, index, self) => 
          index === self.findIndex(p => p.id === poll.id)
        );
        
        return uniquePolls;
=======

        // Merge storage polls with mock polls (storage polls first, as they're newer)
        return [...storagePolls, ...formattedMockPolls];
>>>>>>> 5b6cb5c2
      }

      const { data, error } = await supabase
        .from('trip_polls')
        .select('*')
        .eq('trip_id', tripId)
        .order('created_at', { ascending: false });

      if (error) throw error;

      // Transform the data to handle JSON types
      return (data || []).map(poll => ({
        ...poll,
        options: Array.isArray(poll.options) ? (poll.options as any[]).filter(o => o && typeof o === 'object') as PollOption[] : [],
        status: poll.status as 'active' | 'closed'
      }));
    },
    enabled: !!tripId
  });

  // Create poll mutation
  const createPollMutation = useMutation({
    mutationFn: async (poll: CreatePollRequest) => {
<<<<<<< HEAD
      // Check if in demo mode
      if (isDemoMode) {
        // Use localStorage for demo mode
        const newPoll = await pollStorageService.createPoll(tripId, poll.question, poll.options);
        return newPoll;
      }

      // Production mode: Use Supabase
=======
      // Handle demo mode - use local storage
      if (isDemoMode) {
        return await pollStorageService.createPoll(tripId, poll);
      }

      // Handle authenticated mode - use database
>>>>>>> 5b6cb5c2
      const { data: { user } } = await supabase.auth.getUser();
      if (!user) throw new Error('User not authenticated');

      const pollOptions = poll.options.map((text, index) => ({
        id: `option_${index}`,
        text,
        votes: 0,
        voters: []
      }));

      const { data, error } = await supabase
        .from('trip_polls')
        .insert({
          trip_id: tripId,
          question: poll.question,
          options: pollOptions,
          total_votes: 0,
          status: 'active',
          created_by: user.id
        })
        .select()
        .single();

      if (error) throw error;
      return data;
    },
    onSuccess: () => {
      queryClient.invalidateQueries({ queryKey: ['tripPolls', tripId] });
      toast({
        title: 'Poll created',
        description: 'Your poll has been added to the trip.'
      });
    },
    onError: () => {
      toast({
        title: 'Error',
        description: 'Failed to create poll. Please try again.',
        variant: 'destructive'
      });
    }
  });

  // Vote on poll mutation
  const votePollMutation = useMutation({
    mutationFn: async ({ pollId, optionId }: VotePollRequest) => {
<<<<<<< HEAD
      // Check if in demo mode
      if (isDemoMode) {
        // Use localStorage for demo mode
        await pollStorageService.votePoll(tripId, pollId, optionId, 'demo-user');
        return { pollId, optionId };
      }

      // Production mode: Use Supabase
=======
      // Handle demo mode - use local storage
      if (isDemoMode) {
        await pollStorageService.voteOnPoll(tripId, pollId, optionId);
        return { pollId, optionId };
      }

      // Handle authenticated mode - use database
>>>>>>> 5b6cb5c2
      const { data: { user } } = await supabase.auth.getUser();
      if (!user) throw new Error('User not authenticated');

      // Get current poll version for optimistic locking
      const { data: poll, error: fetchError } = await supabase
        .from('trip_polls')
        .select('version')
        .eq('id', pollId)
        .single();

      if (fetchError) throw fetchError;

      // Use atomic function to vote on poll with optimistic locking
      const { error } = await supabase
        .rpc('vote_on_poll', {
          p_poll_id: pollId,
          p_option_id: optionId,
          p_user_id: user.id,
          p_current_version: poll.version
        });

      if (error) throw error;
      return { pollId, optionId };
    },
    onSuccess: () => {
      queryClient.invalidateQueries({ queryKey: ['tripPolls', tripId] });
    },
    onError: () => {
      toast({
        title: 'Error',
        description: 'Failed to record vote. Please try again.',
        variant: 'destructive'
      });
    }
  });

  return {
    polls,
    isLoading,
    createPoll: createPollMutation.mutate,
    createPollAsync: createPollMutation.mutateAsync,
    votePoll: votePollMutation.mutate,
    votePollAsync: votePollMutation.mutateAsync,
    isCreatingPoll: createPollMutation.isPending,
    isVoting: votePollMutation.isPending
  };
};<|MERGE_RESOLUTION|>--- conflicted
+++ resolved
@@ -44,19 +44,11 @@
     queryKey: ['tripPolls', tripId],
     queryFn: async (): Promise<TripPoll[]> => {
       if (isDemoMode) {
-<<<<<<< HEAD
-        // First, try to get polls from localStorage (user-created polls in demo mode)
-        const storedPolls = await pollStorageService.getPolls(tripId);
-        
-        // Merge with mock polls, putting user-created polls first
-        const mockPollsForTrip = mockPolls.filter(p => p.trip_id === tripId).map(poll => ({
-=======
         // Get storage polls (user-created in demo mode)
         const storagePolls = await pollStorageService.getPolls(tripId);
 
         // Get mock polls (pre-defined demo data)
         const formattedMockPolls = mockPolls.filter(p => p.trip_id === tripId).map(poll => ({
->>>>>>> 5b6cb5c2
           id: poll.id,
           trip_id: poll.trip_id,
           question: poll.question,
@@ -72,20 +64,9 @@
           created_at: poll.created_at,
           updated_at: poll.updated_at
         }));
-<<<<<<< HEAD
-        
-        // Combine stored polls with mock polls, removing duplicates
-        const allPolls = [...storedPolls, ...mockPollsForTrip];
-        const uniquePolls = allPolls.filter((poll, index, self) => 
-          index === self.findIndex(p => p.id === poll.id)
-        );
-        
-        return uniquePolls;
-=======
 
         // Merge storage polls with mock polls (storage polls first, as they're newer)
         return [...storagePolls, ...formattedMockPolls];
->>>>>>> 5b6cb5c2
       }
 
       const { data, error } = await supabase
@@ -109,23 +90,12 @@
   // Create poll mutation
   const createPollMutation = useMutation({
     mutationFn: async (poll: CreatePollRequest) => {
-<<<<<<< HEAD
-      // Check if in demo mode
-      if (isDemoMode) {
-        // Use localStorage for demo mode
-        const newPoll = await pollStorageService.createPoll(tripId, poll.question, poll.options);
-        return newPoll;
-      }
-
-      // Production mode: Use Supabase
-=======
       // Handle demo mode - use local storage
       if (isDemoMode) {
         return await pollStorageService.createPoll(tripId, poll);
       }
 
       // Handle authenticated mode - use database
->>>>>>> 5b6cb5c2
       const { data: { user } } = await supabase.auth.getUser();
       if (!user) throw new Error('User not authenticated');
 
@@ -171,16 +141,6 @@
   // Vote on poll mutation
   const votePollMutation = useMutation({
     mutationFn: async ({ pollId, optionId }: VotePollRequest) => {
-<<<<<<< HEAD
-      // Check if in demo mode
-      if (isDemoMode) {
-        // Use localStorage for demo mode
-        await pollStorageService.votePoll(tripId, pollId, optionId, 'demo-user');
-        return { pollId, optionId };
-      }
-
-      // Production mode: Use Supabase
-=======
       // Handle demo mode - use local storage
       if (isDemoMode) {
         await pollStorageService.voteOnPoll(tripId, pollId, optionId);
@@ -188,7 +148,6 @@
       }
 
       // Handle authenticated mode - use database
->>>>>>> 5b6cb5c2
       const { data: { user } } = await supabase.auth.getUser();
       if (!user) throw new Error('User not authenticated');
 
