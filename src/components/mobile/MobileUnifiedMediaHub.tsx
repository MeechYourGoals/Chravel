import React, { useEffect, useMemo, useRef, useState } from 'react';
import { Camera, FileText, Image as ImageIcon, Link2, Loader2, Trash2, Upload, Video, X } from 'lucide-react';
import { usePullToRefresh } from '../../hooks/usePullToRefresh';
import { PullToRefreshIndicator } from './PullToRefreshIndicator';
import { hapticService } from '../../services/hapticService';
import { StorageQuotaBar } from '../StorageQuotaBar';
import { useMediaManagement } from '../../hooks/useMediaManagement';
import { useDemoMode } from '../../hooks/useDemoMode';
import { MediaGridItem } from './MediaGridItem';
import { SwipeableListItem } from './SwipeableListItem';
import { MediaViewerModal, type MediaViewerItem } from '../media/TripMediaRenderer';
import { supabase } from '@/integrations/supabase/client';
import { useAuth } from '@/hooks/useAuth';
import { createTripLink } from '@/services/tripLinksService';
import { toast } from 'sonner';
import { TripMediaRenderer } from '@/components/media/TripMediaRenderer';
import { useResolvedTripMediaUrl } from '@/hooks/useResolvedTripMediaUrl';
import { getUploadContentType } from '@/utils/mime';

interface MediaItem {
  id: string;
  type: 'image' | 'video' | 'file';
  url: string;
  thumbnail?: string;
  uploadedBy: string;
  uploadedAt: Date;
  filename?: string;
  fileSize?: string;
  mimeType?: string | null;
  metadata?: unknown;
}

interface MobileUnifiedMediaHubProps {
  tripId: string;
}

type MobileMediaTab = 'all' | 'photos' | 'videos' | 'files' | 'urls';

const VIDEO_ACCEPT = [
  'video/*',
  'video/mp4',
  'video/quicktime', // .mov
  'video/x-msvideo', // .avi
  '.mp4',
  '.mov',
  '.m4v',
  '.avi',
].join(',');

const IMAGE_ACCEPT = ['image/*', 'image/heic', 'image/heif', '.jpg', '.jpeg', '.png', '.heic', '.heif'].join(
  ',',
);

const DOCUMENT_ACCEPT = [
  // PDFs + Office
  'application/pdf',
  '.pdf',
  'application/msword',
  '.doc',
  'application/vnd.openxmlformats-officedocument.wordprocessingml.document',
  '.docx',
  'application/vnd.ms-excel',
  '.xls',
  'application/vnd.openxmlformats-officedocument.spreadsheetml.sheet',
  '.xlsx',
  'application/vnd.ms-powerpoint',
  '.ppt',
  'application/vnd.openxmlformats-officedocument.presentationml.presentation',
  '.pptx',
  // Text + CSV
  'text/plain',
  '.txt',
  'text/csv',
  '.csv',
  'application/rtf',
  '.rtf',
  // Archives
  'application/zip',
  '.zip',
  'application/x-zip-compressed',
  // Apple iWork
  'application/vnd.apple.pages',
  '.pages',
  'application/vnd.apple.numbers',
  '.numbers',
  'application/vnd.apple.keynote',
  '.key',
].join(',');

export const MobileUnifiedMediaHub = ({ tripId }: MobileUnifiedMediaHubProps) => {
  const { isDemoMode } = useDemoMode();
  const { user } = useAuth();
  const { mediaItems: realMediaItems, linkItems, loading, refetch } = useMediaManagement(tripId);
  const [selectedTab, setSelectedTab] = useState<MobileMediaTab>('all');
  const [isUploading, setIsUploading] = useState(false);
  const [isAddLinkOpen, setIsAddLinkOpen] = useState(false);
  const [newLinkUrl, setNewLinkUrl] = useState('');
  const [newLinkTitle, setNewLinkTitle] = useState('');
  const [newLinkDescription, setNewLinkDescription] = useState('');
  const [demoLocalMedia, setDemoLocalMedia] = useState<MediaItem[]>([]);
  const [demoLocalLinks, setDemoLocalLinks] = useState<
    Array<{
      id: string;
      url: string;
      title: string;
      description: string;
      domain: string;
      image_url?: string;
      created_at: string;
      source: 'manual';
      tags?: string[];
    }>
  >([]);
<<<<<<< HEAD
  const [activeMedia, setActiveMedia] = useState<MediaItem | null>(null);
=======
  // Unified active media state for both videos and images - using shared type
  const [activeMedia, setActiveMedia] = useState<MediaViewerItem | null>(null);
>>>>>>> f8b0f51c
  const [itemToDelete, setItemToDelete] = useState<MediaItem | null>(null);
  const [linkToDelete, setLinkToDelete] = useState<{ id: string; title: string } | null>(null);
  const [isDeleting, setIsDeleting] = useState(false);

  const photoCaptureInputRef = useRef<HTMLInputElement>(null);
  const photoLibraryInputRef = useRef<HTMLInputElement>(null);
  const videoCaptureInputRef = useRef<HTMLInputElement>(null);
  const videoLibraryInputRef = useRef<HTMLInputElement>(null);
  const fileInputRef = useRef<HTMLInputElement>(null);

  const { isPulling, isRefreshing, pullDistance } = usePullToRefresh({
    onRefresh: async () => {
      await refetch();
    }
  });

  const revokeQueueRef = useRef<string[]>([]);

  useEffect(() => {
    return () => {
      // Cleanup any blob URLs we created (demo mode).
      for (const url of revokeQueueRef.current) {
        try {
          URL.revokeObjectURL(url);
        } catch {
          // no-op
        }
      }
      revokeQueueRef.current = [];
    };
  }, []);

  const mediaItems: MediaItem[] = useMemo(() => {
    const fromDb: MediaItem[] = realMediaItems
      .filter(item => item.media_type === 'image' || item.media_type === 'video' || item.media_type === 'document')
      .map(item => ({
        id: item.id,
        type: item.media_type === 'video' ? 'video' : item.media_type === 'document' ? 'file' : 'image',
        url: item.media_url,
        uploadedBy: 'User',
        uploadedAt: new Date(item.created_at),
        filename: item.filename,
        fileSize: undefined,
        mimeType: item.mime_type ?? null,
        metadata: item.metadata ?? undefined,
      }));

    // In demo mode, allow the user to “upload” and see items immediately without server persistence.
    return isDemoMode ? [...demoLocalMedia, ...fromDb] : fromDb;
  }, [demoLocalMedia, isDemoMode, realMediaItems]);

  const combinedLinks = useMemo(() => {
    return isDemoMode ? [...demoLocalLinks, ...linkItems] : linkItems;
  }, [demoLocalLinks, isDemoMode, linkItems]);

  const resolvedActiveMediaUrl = useResolvedTripMediaUrl({
    url: activeMedia?.url ?? null,
    metadata: activeMedia?.metadata,
  });

  // Calculate counts for each tab
  const photosCount = mediaItems.filter(item => item.type === 'image').length;
  const videosCount = mediaItems.filter(item => item.type === 'video').length;
  const filesCount = mediaItems.filter(item => item.type === 'file').length;
  const urlsCount = combinedLinks.length;
  const allCount = mediaItems.length + combinedLinks.length;

  const filteredMedia = mediaItems.filter(item => {
    if (selectedTab === 'all') return true;
    if (selectedTab === 'photos') return item.type === 'image';
    if (selectedTab === 'videos') return item.type === 'video';
    if (selectedTab === 'files') return item.type === 'file';
    return true;
  });

  const filteredLinks = selectedTab === 'urls' || selectedTab === 'all' ? combinedLinks : [];

  const normalizeUrl = (raw: string): string | null => {
    const trimmed = raw.trim();
    if (!trimmed) return null;
    const withProtocol = /^https?:\/\//i.test(trimmed) ? trimmed : `https://${trimmed}`;
    try {
      const u = new URL(withProtocol);
      if (u.protocol !== 'http:' && u.protocol !== 'https:') return null;
      return u.toString();
    } catch {
      return null;
    }
  };

  const ensureUploadPreconditions = (): { ok: true; userId?: string } | { ok: false } => {
    if (isDemoMode) return { ok: true };
    if (!user?.id) {
      toast.error('Please sign in to upload');
      return { ok: false };
    }
    return { ok: true, userId: user.id };
  };

  const uploadFiles = async (files: FileList | null, target: 'photos' | 'videos' | 'files') => {
    if (!files || files.length === 0) return;
    const pre = ensureUploadPreconditions();
    if (!pre.ok) return;

    setIsUploading(true);
    await hapticService.medium();
    try {
      if (isDemoMode) {
        const now = new Date();
        const newItems: MediaItem[] = [];

        for (const file of Array.from(files)) {
          const kind: MediaItem['type'] =
            target === 'photos' ? 'image' : target === 'videos' ? 'video' : 'file';

          // Basic validation for UX consistency
          if (kind === 'video' && !(file.type || '').startsWith('video/')) {
            toast.error(`"${file.name}" is not a video`);
            continue;
          }
          if (kind === 'image' && !(file.type || '').startsWith('image/')) {
            toast.error(`"${file.name}" is not a photo`);
            continue;
          }

          const url = URL.createObjectURL(file);
          revokeQueueRef.current.push(url);
          newItems.push({
            id: `demo-${Date.now()}-${Math.random().toString(36).slice(2, 9)}`,
            type: kind,
            url,
            uploadedBy: 'Demo User',
            uploadedAt: now,
            filename: file.name,
            fileSize: `${Math.round(file.size / 1024)} KB`,
          });
        }

        if (newItems.length > 0) {
          setDemoLocalMedia(prev => [...newItems, ...prev]);
          toast.success(`${newItems.length} upload(s) added (demo)`);
        }
        return;
      }

      // Authenticated mode: upload to Supabase Storage + index in trip_media_index
      const uploadedUrls: string[] = [];

      for (const file of Array.from(files)) {
        const contentType = getUploadContentType(file);
        const mime = contentType || '';
        // Check extension for video detection (Files app may not set MIME type correctly)
        const isVideoByExtension = /\.(mp4|mov|m4v|avi|webm|mkv)$/i.test(file.name);
        const detected: 'image' | 'video' | 'document' =
          mime.startsWith('image/') ? 'image' : 
          (mime.startsWith('video/') || isVideoByExtension) ? 'video' : 
          'document';

        const finalType: 'image' | 'video' | 'document' =
          target === 'photos' ? 'image' : target === 'videos' ? 'video' : 'document';

        // Validate to prevent “why isn’t it showing up?” issues.
        if (finalType === 'image' && detected !== 'image') {
          toast.error(`"${file.name}" is not a photo`);
          continue;
        }
        if (finalType === 'video' && detected !== 'video') {
          toast.error(`"${file.name}" is not a video`);
          continue;
        }

        const safeName = file.name.replace(/\//g, '-');
        const storagePath = `${tripId}/${pre.userId}/${Date.now()}-${safeName}`;

        // CRITICAL: iOS Safari requires correct Content-Type headers to decode video
        const { error: uploadError } = await supabase.storage
          .from('trip-media')
          .upload(storagePath, file, {
            cacheControl: '3600',
            upsert: false,
            contentType,
          });

        if (uploadError) {
          console.error('[MobileUnifiedMediaHub] Upload error:', uploadError);
          toast.error(`Failed to upload ${file.name}`);
          continue;
        }

        const { data: urlData } = supabase.storage.from('trip-media').getPublicUrl(storagePath);
        const publicUrl = urlData.publicUrl;
        uploadedUrls.push(publicUrl);

        const { error: dbError } = await supabase.from('trip_media_index').insert({
          trip_id: tripId,
          media_url: publicUrl,
          filename: file.name,
          media_type: finalType,
          file_size: file.size,
          mime_type: contentType,
          metadata: {
            upload_path: storagePath,
            uploaded_by: pre.userId,
          },
        });

        if (dbError) {
          console.error('[MobileUnifiedMediaHub] DB error:', dbError);
          toast.error(`Failed to save ${file.name}`);
        }
      }

      if (uploadedUrls.length > 0) {
        toast.success(`${uploadedUrls.length} file(s) uploaded`);
        // Small delay to ensure DB write propagates before refetch
        await new Promise(resolve => setTimeout(resolve, 600));
        await refetch();
      }
    } catch (error) {
      console.error('[MobileUnifiedMediaHub] Upload flow error:', error);
      toast.error('Upload failed');
    } finally {
      setIsUploading(false);
    }
  };

  const openCapture = async () => {
    await hapticService.medium();
    if (isUploading) return;

    if (selectedTab === 'videos') {
      videoCaptureInputRef.current?.click();
      return;
    }
    if (selectedTab === 'files') {
      fileInputRef.current?.click();
      return;
    }
    if (selectedTab === 'urls') {
      setIsAddLinkOpen(true);
      return;
    }
    // Default: photos + all
    photoCaptureInputRef.current?.click();
  };

  const openLibrary = async () => {
    await hapticService.medium();
    if (isUploading) return;

    if (selectedTab === 'videos') {
      videoLibraryInputRef.current?.click();
      return;
    }
    if (selectedTab === 'files') {
      fileInputRef.current?.click();
      return;
    }
    if (selectedTab === 'urls') {
      setIsAddLinkOpen(true);
      return;
    }
    photoLibraryInputRef.current?.click();
  };

  const actionLeft = useMemo(() => {
    if (selectedTab === 'videos') return { label: 'Take Video', Icon: Video };
    if (selectedTab === 'files') return { label: 'Upload File', Icon: FileText };
    if (selectedTab === 'urls') return { label: 'Add Link', Icon: Link2 };
    return { label: 'Take Photo', Icon: Camera };
  }, [selectedTab]);

  const actionRight = useMemo(() => {
    if (selectedTab === 'urls') return { label: 'Add Link', Icon: Link2 };
    return { label: 'Upload', Icon: Upload };
  }, [selectedTab]);

  const handleDeleteMedia = async (item: MediaItem) => {
    if (!user?.id && !isDemoMode) {
      toast.error('Please sign in to delete');
      return;
    }

    setIsDeleting(true);
    try {
      if (isDemoMode) {
        setDemoLocalMedia(prev => prev.filter(m => m.id !== item.id));
        toast.success('Deleted (demo)');
        setItemToDelete(null);
        setIsDeleting(false);
        return;
      }

      // Extract storage path from URL
      const urlParts = item.url.split('/trip-media/');
      if (urlParts.length > 1) {
        const storagePath = decodeURIComponent(urlParts[1]);
        await supabase.storage.from('trip-media').remove([storagePath]);
      }

      // Delete from database
      const { error } = await supabase
        .from('trip_media_index')
        .delete()
        .eq('id', item.id);

      if (error) throw error;
      toast.success('Deleted successfully');
      await refetch();
    } catch (e) {
      console.error('[MobileUnifiedMediaHub] Delete error:', e);
      toast.error('Failed to delete');
    } finally {
      setIsDeleting(false);
      setItemToDelete(null);
    }
  };

  const handleDeleteLink = async (linkId: string) => {
    if (!user?.id && !isDemoMode) {
      toast.error('Please sign in to delete');
      return;
    }

    setIsDeleting(true);
    try {
      if (isDemoMode) {
        setDemoLocalLinks(prev => prev.filter(l => l.id !== linkId));
        toast.success('Link deleted (demo)');
        setLinkToDelete(null);
        setIsDeleting(false);
        return;
      }

      // Delete from database
      const { error } = await supabase
        .from('trip_links')
        .delete()
        .eq('id', linkId);

      if (error) throw error;
      toast.success('Link deleted successfully');
      await refetch();
    } catch (e) {
      console.error('[MobileUnifiedMediaHub] Delete link error:', e);
      toast.error('Failed to delete link');
    } finally {
      setIsDeleting(false);
      setLinkToDelete(null);
    }
  };

  const handleAddLink = async () => {
    const normalized = normalizeUrl(newLinkUrl);
    if (!normalized) {
      toast.error('Please enter a valid URL');
      return;
    }

    const title = newLinkTitle.trim() || new URL(normalized).hostname;
    const description = newLinkDescription.trim() || undefined;

    if (isDemoMode) {
      const now = new Date().toISOString();
      setDemoLocalLinks(prev => [
        {
          id: `demo-link-${Date.now()}-${Math.random().toString(36).slice(2, 9)}`,
          url: normalized,
          title,
          description: description ?? '',
          domain: new URL(normalized).hostname,
          created_at: now,
          source: 'manual',
          tags: [],
        },
        ...prev,
      ]);
      toast.success('Link added (demo)');
      setIsAddLinkOpen(false);
      setNewLinkUrl('');
      setNewLinkTitle('');
      setNewLinkDescription('');
      return;
    }

    if (!user?.id) {
      toast.error('Please sign in to add links');
      return;
    }

    const created = await createTripLink(
      {
        tripId,
        url: normalized,
        title,
        description,
        category: 'other',
        addedBy: user.id,
      },
      false,
    );

    if (created) {
      setIsAddLinkOpen(false);
      setNewLinkUrl('');
      setNewLinkTitle('');
      setNewLinkDescription('');
      await refetch();
    }
  };

  return (
    <div className="flex flex-col h-full bg-black relative">
      {/* Hidden inputs (capture vs library) */}
      <input
        ref={photoCaptureInputRef}
        type="file"
        accept={IMAGE_ACCEPT}
        capture="environment"
        className="hidden"
        onChange={e => uploadFiles(e.target.files, 'photos')}
      />
      <input
        ref={photoLibraryInputRef}
        type="file"
        accept={IMAGE_ACCEPT}
        className="hidden"
        onChange={e => uploadFiles(e.target.files, 'photos')}
      />
      <input
        ref={videoCaptureInputRef}
        type="file"
        accept={VIDEO_ACCEPT}
        capture="environment"
        className="hidden"
        onChange={e => uploadFiles(e.target.files, 'videos')}
      />
      <input
        ref={videoLibraryInputRef}
        type="file"
        accept={VIDEO_ACCEPT}
        className="hidden"
        onChange={e => uploadFiles(e.target.files, 'videos')}
      />
      <input
        ref={fileInputRef}
        type="file"
        accept={DOCUMENT_ACCEPT}
        className="hidden"
        onChange={e => uploadFiles(e.target.files, 'files')}
      />

      <PullToRefreshIndicator
        isRefreshing={isRefreshing}
        pullDistance={pullDistance}
        threshold={80}
      />

      {/* Action Buttons */}
      <div className="px-4 py-4 border-b border-white/10 safe-container">
        <div className="grid grid-cols-2 gap-3">
          <button
            onClick={openCapture}
            disabled={isUploading}
            className="native-button flex items-center justify-center gap-2 bg-gradient-to-r from-blue-500 to-blue-600 text-white px-4 py-3 rounded-xl font-medium shadow-lg disabled:opacity-70 disabled:cursor-not-allowed"
          >
            {isUploading ? <Loader2 size={20} className="animate-spin" /> : <actionLeft.Icon size={20} />}
            <span>{actionLeft.label}</span>
          </button>
          <button
            onClick={openLibrary}
            disabled={isUploading}
            className="native-button flex items-center justify-center gap-2 bg-white/10 text-white px-4 py-3 rounded-xl font-medium backdrop-blur-sm disabled:opacity-70 disabled:cursor-not-allowed"
          >
            {isUploading ? <Loader2 size={20} className="animate-spin" /> : <actionRight.Icon size={20} />}
            <span>{actionRight.label}</span>
          </button>
        </div>
      </div>

      {/* Storage Quota Bar */}
      <div className="px-4 py-3 border-b border-white/10 safe-container">
        <StorageQuotaBar tripId={tripId} showDetails={true} />
      </div>

      {/* Filter Tabs with Counters */}
      <div className="flex gap-2 px-4 py-3 border-b border-white/10 safe-container overflow-x-auto native-scroll scrollbar-hide">
        {([
          { id: 'all', label: 'All', count: allCount },
          { id: 'photos', label: 'Photos', count: photosCount },
          { id: 'videos', label: 'Videos', count: videosCount },
          { id: 'files', label: 'Files', count: filesCount },
          { id: 'urls', label: 'Links', count: urlsCount }
        ] as const).map((tab) => (
          <button
            key={tab.id}
            onClick={async () => {
              await hapticService.light();
              setSelectedTab(tab.id);
            }}
            className={`
              native-tab px-4 py-2 rounded-lg text-sm font-medium whitespace-nowrap flex-shrink-0
              ${
                selectedTab === tab.id
                  ? 'bg-blue-600 text-white shadow-md'
                  : 'bg-white/10 text-gray-300'
              }
            `}
          >
            {tab.label} {tab.count > 0 && (
              <span className={selectedTab === tab.id ? 'text-blue-200' : 'text-gray-500'}>
                ({tab.count})
              </span>
            )}
          </button>
        ))}
      </div>

      {/* Media Grid */}
      <div 
        className="flex-1 overflow-y-auto px-2 py-2 native-scroll safe-container-bottom"
        style={{ 
          WebkitOverflowScrolling: 'touch',
          overscrollBehavior: 'contain'
        }}
      >
        {loading ? (
          <div className="media-grid">
            {[...Array(9)].map((_, i) => (
              <div key={i} className="aspect-square rounded-md bg-white/5 skeleton-shimmer" />
            ))}
          </div>
        ) : filteredMedia.length === 0 && filteredLinks.length === 0 ? (
          <div className="text-center py-12 animate-fade-in">
            <div className="ios-bounce">
              <ImageIcon size={48} className="text-gray-600 mx-auto mb-3" />
              <p className="text-gray-400 mb-2 font-medium">
                {selectedTab === 'urls' ? 'No links yet' : 'No media yet'}
              </p>
              <p className="text-sm text-gray-500">
                {selectedTab === 'urls' 
                  ? 'Links from chat appear here — or add one quietly'
                  : selectedTab === 'videos'
                  ? 'Tap “Take Video” to record or upload from your library'
                  : selectedTab === 'files'
                  ? 'Tap “Upload File” to add PDFs, docs, spreadsheets, and more'
                  : 'Tap “Take Photo” to add photos'
                }
              </p>
            </div>
          </div>
        ) : (
          <>
            {/* Media Grid for photos/videos/files */}
            {selectedTab !== 'urls' && filteredMedia.length > 0 && (
              <div className="media-grid animate-fade-in mb-4">
                {filteredMedia
                  .filter((item): item is MediaItem & { type: 'image' | 'video' } => 
                    item.type === 'image' || item.type === 'video'
                  )
                  .map((item, index) => (
                  <div 
                    key={item.id}
                    style={{ 
                      animationDelay: `${index * 30}ms`,
                      animation: 'fade-in 0.3s ease-out both'
                    }}
                  >
                    <MediaGridItem
                      item={item}
                      onPress={() => {
<<<<<<< HEAD
                        if (item.type === 'image' || item.type === 'video') setActiveMedia(item);
=======
                        // Open media viewer for both videos and images
                        const mimeType = item.type === 'video' ? 'video/mp4' : 'image/jpeg';
                        setActiveMedia({ url: item.url, mimeType, fileName: item.filename });
>>>>>>> f8b0f51c
                      }}
                      onLongPress={() => {
                        setItemToDelete(item);
                      }}
                    />
                  </div>
                ))}
              </div>
            )}

            {/* Files list */}
            {selectedTab === 'files' && filteredMedia.length > 0 && (
              <div className="space-y-3 px-2 animate-fade-in mb-4">
                {filteredMedia
                  .filter((item): item is MediaItem & { type: 'file' } => item.type === 'file')
                  .map((item, index) => (
                    <SwipeableListItem
                      key={item.id}
                      onDelete={() => setItemToDelete(item)}
                      className="rounded-xl"
                    >
                      <a
                        href={item.url}
                        target="_blank"
                        rel="noopener noreferrer"
                        className="block bg-white/5 rounded-xl p-4 border border-white/10 hover:bg-white/10 transition-colors active:scale-98"
                        style={{
                          animationDelay: `${index * 30}ms`,
                          animation: 'fade-in 0.3s ease-out both',
                        }}
                      >
                        <div className="flex items-center gap-3">
                          <FileText size={18} className="text-blue-400 flex-shrink-0" />
                          <div className="min-w-0 flex-1">
                            <p className="text-white text-sm font-medium truncate">
                              {item.filename || 'File'}
                            </p>
                            <p className="text-gray-500 text-xs truncate">{item.url}</p>
                          </div>
                        </div>
                      </a>
                    </SwipeableListItem>
                  ))}
              </div>
            )}

            {/* URLs List */}
            {(selectedTab === 'urls' || selectedTab === 'all') && filteredLinks.length > 0 && (
              <div className="space-y-3 px-2 animate-fade-in">
                {filteredLinks.map((link, index) => (
                  <SwipeableListItem
                    key={link.id}
                    onDelete={() => setLinkToDelete({ id: link.id, title: link.title })}
                    className="rounded-xl"
                  >
                    <a
                      href={link.url}
                      target="_blank"
                      rel="noopener noreferrer"
                      className="block bg-white/5 rounded-xl p-4 border border-white/10 hover:bg-white/10 transition-colors active:scale-98"
                      style={{
                        animationDelay: `${index * 30}ms`,
                        animation: 'fade-in 0.3s ease-out both'
                      }}
                    >
                      <div className="flex items-start gap-3">
                        {link.image_url && (
                          <img
                            src={link.image_url}
                            alt=""
                            className="w-16 h-16 rounded-lg object-cover flex-shrink-0"
                          />
                        )}
                        <div className="flex-1 min-w-0">
                          <h4 className="text-white font-medium text-sm mb-1 line-clamp-2">
                            {link.title}
                          </h4>
                          <p className="text-gray-400 text-xs mb-2 line-clamp-2">
                            {link.description}
                          </p>
                          <p className="text-blue-400 text-xs truncate">
                            {link.domain}
                          </p>
                        </div>
                      </div>
                    </a>
                  </SwipeableListItem>
                ))}
              </div>
            )}
          </>
        )}
      </div>

<<<<<<< HEAD
      {/* Unified Media Viewer Modal (Image + Video) */}
      {activeMedia && (activeMedia.type === 'image' || activeMedia.type === 'video') && (
        <div
          className="fixed inset-0 z-50 bg-black/95 flex items-center justify-center p-4"
          onClick={() => setActiveMedia(null)}
          role="dialog"
          aria-modal="true"
          aria-label={activeMedia.type === 'video' ? 'Video viewer' : 'Image viewer'}
        >
          <button
            className="absolute top-4 right-4 z-10 text-white bg-white/20 rounded-full p-2"
            onClick={(e) => {
              e.stopPropagation();
              setActiveMedia(null);
            }}
            aria-label="Close"
          >
            <X size={24} />
          </button>

          <div className="w-full max-w-5xl" onClick={e => e.stopPropagation()}>
            <TripMediaRenderer
              url={resolvedActiveMediaUrl ?? activeMedia.url}
              mimeType={
                activeMedia.mimeType ??
                (activeMedia.type === 'video' ? 'video/mp4' : 'image/jpeg')
              }
              alt={activeMedia.filename ?? 'Trip media'}
              mode="full"
              autoPlay={activeMedia.type === 'video'}
              className="max-w-full max-h-[85vh]"
            />
          </div>
        </div>
=======
      {/* Media Viewer Modal - Using shared component from TripMediaRenderer */}
      {activeMedia && (
        <MediaViewerModal
          media={activeMedia}
          onClose={() => setActiveMedia(null)}
        />
>>>>>>> f8b0f51c
      )}

      {/* Delete Confirmation Modal */}
      {itemToDelete && (
        <div className="fixed inset-0 z-50 bg-black/60 backdrop-blur-sm flex items-center justify-center p-4">
          <div className="bg-slate-900 border border-white/10 rounded-2xl p-4 max-w-sm w-full">
            <div className="flex items-center gap-3 mb-3">
              <div className="w-10 h-10 rounded-full bg-red-500/20 flex items-center justify-center">
                <Trash2 size={20} className="text-red-400" />
              </div>
              <h3 className="text-white font-semibold">Delete {itemToDelete.type}?</h3>
            </div>
            <p className="text-gray-400 text-sm mb-4">
              This will permanently remove "{itemToDelete.filename || 'this item'}" from the trip.
            </p>
            <div className="grid grid-cols-2 gap-3">
              <button 
                onClick={() => setItemToDelete(null)} 
                className="native-button bg-white/10 text-white py-3 rounded-xl font-medium"
                disabled={isDeleting}
              >
                Cancel
              </button>
              <button 
                onClick={() => handleDeleteMedia(itemToDelete)} 
                className="native-button bg-red-600 text-white py-3 rounded-xl font-medium flex items-center justify-center gap-2"
                disabled={isDeleting}
              >
                {isDeleting ? <Loader2 size={18} className="animate-spin" /> : 'Delete'}
              </button>
            </div>
          </div>
        </div>
      )}

      {/* Delete Link Confirmation Modal */}
      {linkToDelete && (
        <div className="fixed inset-0 z-50 bg-black/60 backdrop-blur-sm flex items-center justify-center p-4">
          <div className="bg-slate-900 border border-white/10 rounded-2xl p-4 max-w-sm w-full">
            <div className="flex items-center gap-3 mb-3">
              <div className="w-10 h-10 rounded-full bg-red-500/20 flex items-center justify-center">
                <Trash2 size={20} className="text-red-400" />
              </div>
              <h3 className="text-white font-semibold">Delete link?</h3>
            </div>
            <p className="text-gray-400 text-sm mb-4">
              This will permanently remove "{linkToDelete.title}" from the trip.
            </p>
            <div className="grid grid-cols-2 gap-3">
              <button
                onClick={() => setLinkToDelete(null)}
                className="native-button bg-white/10 text-white py-3 rounded-xl font-medium"
                disabled={isDeleting}
              >
                Cancel
              </button>
              <button
                onClick={() => handleDeleteLink(linkToDelete.id)}
                className="native-button bg-red-600 text-white py-3 rounded-xl font-medium flex items-center justify-center gap-2"
                disabled={isDeleting}
              >
                {isDeleting ? <Loader2 size={18} className="animate-spin" /> : 'Delete'}
              </button>
            </div>
          </div>
        </div>
      )}

      {/* Add Link Modal (mobile, quiet share) */}
      {isAddLinkOpen && (
        <div className="fixed inset-0 z-50 bg-black/60 backdrop-blur-sm flex items-end sm:items-center justify-center p-4">
          <div className="w-full max-w-md bg-slate-900 border border-white/10 rounded-2xl p-4">
            <div className="flex items-center justify-between mb-3">
              <h3 className="text-white font-semibold">Add Link</h3>
              <button
                onClick={() => setIsAddLinkOpen(false)}
                className="text-gray-400 hover:text-white"
              >
                ✕
              </button>
            </div>

            <div className="space-y-3">
              <div>
                <label className="block text-xs text-gray-300 mb-1">URL *</label>
                <input
                  value={newLinkUrl}
                  onChange={e => setNewLinkUrl(e.target.value)}
                  type="url"
                  placeholder="https://..."
                  className="w-full rounded-xl bg-black/40 border border-white/10 px-3 py-2 text-white text-sm focus:outline-none focus:ring-2 focus:ring-blue-500/40"
                />
              </div>
              <div>
                <label className="block text-xs text-gray-300 mb-1">Title (optional)</label>
                <input
                  value={newLinkTitle}
                  onChange={e => setNewLinkTitle(e.target.value)}
                  type="text"
                  placeholder="e.g., Late night tacos"
                  className="w-full rounded-xl bg-black/40 border border-white/10 px-3 py-2 text-white text-sm focus:outline-none focus:ring-2 focus:ring-blue-500/40"
                />
              </div>
              <div>
                <label className="block text-xs text-gray-300 mb-1">Note (optional)</label>
                <textarea
                  value={newLinkDescription}
                  onChange={e => setNewLinkDescription(e.target.value)}
                  rows={3}
                  placeholder="Add context for the group…"
                  className="w-full rounded-xl bg-black/40 border border-white/10 px-3 py-2 text-white text-sm focus:outline-none focus:ring-2 focus:ring-blue-500/40 resize-none"
                />
              </div>

              <div className="grid grid-cols-2 gap-3 pt-2">
                <button
                  onClick={() => setIsAddLinkOpen(false)}
                  className="native-button bg-white/10 text-white px-4 py-3 rounded-xl font-medium"
                >
                  Cancel
                </button>
                <button
                  onClick={handleAddLink}
                  className="native-button bg-gradient-to-r from-blue-500 to-blue-600 text-white px-4 py-3 rounded-xl font-medium shadow-lg"
                >
                  Save
                </button>
              </div>

              <p className="text-[11px] text-gray-500 pt-1">
                This saves the link to the trip without posting a chat message.
              </p>
            </div>
          </div>
        </div>
      )}
    </div>
  );
};<|MERGE_RESOLUTION|>--- conflicted
+++ resolved
@@ -111,12 +111,8 @@
       tags?: string[];
     }>
   >([]);
-<<<<<<< HEAD
-  const [activeMedia, setActiveMedia] = useState<MediaItem | null>(null);
-=======
   // Unified active media state for both videos and images - using shared type
   const [activeMedia, setActiveMedia] = useState<MediaViewerItem | null>(null);
->>>>>>> f8b0f51c
   const [itemToDelete, setItemToDelete] = useState<MediaItem | null>(null);
   const [linkToDelete, setLinkToDelete] = useState<{ id: string; title: string } | null>(null);
   const [isDeleting, setIsDeleting] = useState(false);
@@ -688,13 +684,9 @@
                     <MediaGridItem
                       item={item}
                       onPress={() => {
-<<<<<<< HEAD
-                        if (item.type === 'image' || item.type === 'video') setActiveMedia(item);
-=======
                         // Open media viewer for both videos and images
                         const mimeType = item.type === 'video' ? 'video/mp4' : 'image/jpeg';
                         setActiveMedia({ url: item.url, mimeType, fileName: item.filename });
->>>>>>> f8b0f51c
                       }}
                       onLongPress={() => {
                         setItemToDelete(item);
@@ -789,49 +781,12 @@
         )}
       </div>
 
-<<<<<<< HEAD
-      {/* Unified Media Viewer Modal (Image + Video) */}
-      {activeMedia && (activeMedia.type === 'image' || activeMedia.type === 'video') && (
-        <div
-          className="fixed inset-0 z-50 bg-black/95 flex items-center justify-center p-4"
-          onClick={() => setActiveMedia(null)}
-          role="dialog"
-          aria-modal="true"
-          aria-label={activeMedia.type === 'video' ? 'Video viewer' : 'Image viewer'}
-        >
-          <button
-            className="absolute top-4 right-4 z-10 text-white bg-white/20 rounded-full p-2"
-            onClick={(e) => {
-              e.stopPropagation();
-              setActiveMedia(null);
-            }}
-            aria-label="Close"
-          >
-            <X size={24} />
-          </button>
-
-          <div className="w-full max-w-5xl" onClick={e => e.stopPropagation()}>
-            <TripMediaRenderer
-              url={resolvedActiveMediaUrl ?? activeMedia.url}
-              mimeType={
-                activeMedia.mimeType ??
-                (activeMedia.type === 'video' ? 'video/mp4' : 'image/jpeg')
-              }
-              alt={activeMedia.filename ?? 'Trip media'}
-              mode="full"
-              autoPlay={activeMedia.type === 'video'}
-              className="max-w-full max-h-[85vh]"
-            />
-          </div>
-        </div>
-=======
       {/* Media Viewer Modal - Using shared component from TripMediaRenderer */}
       {activeMedia && (
         <MediaViewerModal
           media={activeMedia}
           onClose={() => setActiveMedia(null)}
         />
->>>>>>> f8b0f51c
       )}
 
       {/* Delete Confirmation Modal */}
