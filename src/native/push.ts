/**
 * Native Push Notifications Wrapper
 * Uses Capacitor Push Notifications API with web safety guards
 */

import { Capacitor } from '@capacitor/core';
import { 
  PushNotifications, 
  Token, 
  ActionPerformed, 
  PushNotificationSchema 
} from '@capacitor/push-notifications';

// Typed payload format for Chravel notifications
export interface ChravelPushPayload {
  type: 'chat_message' | 'trip_update' | 'poll_update' | 'task_update' | 'calendar_event' | 'broadcast';
  tripId: string;
  threadId?: string;
  messageId?: string;
  eventId?: string;
  pollId?: string;
  taskId?: string;
}

export interface PushNotificationResult {
  token: string | null;
  error?: string;
}

/**
 * Check if native push is available
 * Guards all native calls to prevent web crashes
 */
export function isNativePush(): boolean {
  return Capacitor.isNativePlatform() && Capacitor.isPluginAvailable('PushNotifications');
}

type PermissionResult = 'granted' | 'denied' | 'prompt';

function normalizePermission(permission: string): PermissionResult {
  if (permission === 'granted') return 'granted';
  if (permission === 'denied') return 'denied';
  return 'prompt';
}

/**
 * Request push notification permissions
 * Call AFTER user consent (e.g., after login, on settings screen)
 */
export async function requestPermissions(): Promise<PermissionResult> {
  if (!isNativePush()) {
    return 'denied';
  }
  
  try {
    const result = await PushNotifications.requestPermissions();
    return normalizePermission(result.receive);
  } catch (error) {
    console.error('[NativePush] Permission request failed:', error);
    return 'denied';
  }
}

/**
 * Check current permission status without prompting
 */
export async function checkPermissions(): Promise<PermissionResult> {
  if (!isNativePush()) {
    return 'denied';
  }
  
  try {
    const result = await PushNotifications.checkPermissions();
    return normalizePermission(result.receive);
  } catch (error) {
    console.error('[NativePush] Check permissions failed:', error);
    return 'denied';
  }
}

/**
 * Register for push notifications
 * Returns the device token on success
 */
export async function register(): Promise<PushNotificationResult> {
  if (!isNativePush()) {
    return { token: null, error: 'Not native platform' };
  }
  
<<<<<<< HEAD
  return new Promise(resolve => {
    void (async () => {
      // Set up one-time listeners for registration result
      // Declare first so callbacks can access both handles.
      let registrationListener: { remove: () => Promise<void> } | null = null;
      let errorListener: { remove: () => Promise<void> } | null = null;

      registrationListener = await PushNotifications.addListener('registration', async (token: Token) => {
        await registrationListener?.remove();
        await errorListener?.remove();
        resolve({ token: token.value });
      });

      errorListener = await PushNotifications.addListener('registrationError', async error => {
        await registrationListener?.remove();
        await errorListener?.remove();
        console.error('[NativePush] Registration error:', error);
        resolve({ token: null, error: error.error });
      });

=======
  return new Promise((resolve) => {
    void (async () => {
      // Set up one-time listeners for registration result
      const registrationListener = await PushNotifications.addListener('registration', (token: Token) => {
        void registrationListener.remove();
        resolve({ token: token.value });
      });
      
      const errorListener = await PushNotifications.addListener('registrationError', (error) => {
        void errorListener.remove();
        console.error('[NativePush] Registration error:', error);
        resolve({ token: null, error: error.error });
      });
      
>>>>>>> b3941b90
      // Trigger registration
      try {
        await PushNotifications.register();
      } catch (err) {
<<<<<<< HEAD
        await registrationListener?.remove();
        await errorListener?.remove();
        resolve({ token: null, error: err instanceof Error ? err.message : 'Registration failed' });
      }
    })();
=======
        await registrationListener.remove();
        await errorListener.remove();
        resolve({ token: null, error: err instanceof Error ? err.message : 'Registration failed' });
      }
    })().catch(err => {
      resolve({ token: null, error: err instanceof Error ? err.message : 'Registration failed' });
    });
>>>>>>> b3941b90
  });
}

/**
 * Unregister from push notifications
 * Removes all listeners
 */
export async function unregister(): Promise<void> {
  if (!isNativePush()) return;
  
  try {
    await PushNotifications.removeAllListeners();
  } catch (error) {
    console.error('[NativePush] Unregister failed:', error);
  }
}

/**
 * Handle foreground notifications
 * Returns cleanup function to remove listener
 */
export function onNotificationReceived(
  callback: (notification: PushNotificationSchema) => void
): () => void {
  if (!isNativePush()) {
    return () => {};
  }
  
  const listener = PushNotifications.addListener('pushNotificationReceived', callback);
  return () => {
    listener.then(l => l.remove()).catch(console.error);
  };
}

/**
 * Handle notification tap (background/killed state)
 * Returns cleanup function to remove listener
 */
export function onNotificationActionPerformed(
  callback: (action: ActionPerformed) => void
): () => void {
  if (!isNativePush()) {
    return () => {};
  }
  
  const listener = PushNotifications.addListener('pushNotificationActionPerformed', callback);
  return () => {
    listener.then(l => l.remove()).catch(console.error);
  };
}

/**
 * Parse notification data into typed Chravel payload
 */
export function parsePayload(data: Record<string, unknown>): ChravelPushPayload | null {
  if (!data || typeof data.type !== 'string' || typeof data.tripId !== 'string') {
    return null;
  }
  
  const validTypes = ['chat_message', 'trip_update', 'poll_update', 'task_update', 'calendar_event', 'broadcast'];
  if (!validTypes.includes(data.type)) {
    return null;
  }
  
  return {
    type: data.type as ChravelPushPayload['type'],
    tripId: data.tripId as string,
    threadId: typeof data.threadId === 'string' ? data.threadId : undefined,
    messageId: typeof data.messageId === 'string' ? data.messageId : undefined,
    eventId: typeof data.eventId === 'string' ? data.eventId : undefined,
    pollId: typeof data.pollId === 'string' ? data.pollId : undefined,
    taskId: typeof data.taskId === 'string' ? data.taskId : undefined,
  };
}

/**
 * Get delivered notifications (iOS badge management)
 */
export async function getDeliveredNotifications(): Promise<PushNotificationSchema[]> {
  if (!isNativePush()) {
    return [];
  }
  
  try {
    const result = await PushNotifications.getDeliveredNotifications();
    return result.notifications;
  } catch (error) {
    console.error('[NativePush] Get delivered failed:', error);
    return [];
  }
}

/**
 * Remove all delivered notifications
 */
export async function removeAllDeliveredNotifications(): Promise<void> {
  if (!isNativePush()) return;
  
  try {
    await PushNotifications.removeAllDeliveredNotifications();
  } catch (error) {
    console.error('[NativePush] Remove delivered failed:', error);
  }
}<|MERGE_RESOLUTION|>--- conflicted
+++ resolved
@@ -87,7 +87,6 @@
     return { token: null, error: 'Not native platform' };
   }
   
-<<<<<<< HEAD
   return new Promise(resolve => {
     void (async () => {
       // Set up one-time listeners for registration result
@@ -108,7 +107,6 @@
         resolve({ token: null, error: error.error });
       });
 
-=======
   return new Promise((resolve) => {
     void (async () => {
       // Set up one-time listeners for registration result
@@ -123,18 +121,15 @@
         resolve({ token: null, error: error.error });
       });
       
->>>>>>> b3941b90
       // Trigger registration
       try {
         await PushNotifications.register();
       } catch (err) {
-<<<<<<< HEAD
         await registrationListener?.remove();
         await errorListener?.remove();
         resolve({ token: null, error: err instanceof Error ? err.message : 'Registration failed' });
       }
     })();
-=======
         await registrationListener.remove();
         await errorListener.remove();
         resolve({ token: null, error: err instanceof Error ? err.message : 'Registration failed' });
@@ -142,7 +137,6 @@
     })().catch(err => {
       resolve({ token: null, error: err instanceof Error ? err.message : 'Registration failed' });
     });
->>>>>>> b3941b90
   });
 }
 
