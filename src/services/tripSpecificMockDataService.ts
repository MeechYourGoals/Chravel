import { getStorageItem } from '@/platform/storage';

interface TripSpecificMediaItem {
  id: string;
  media_url: string;
  filename: string;
  media_type: 'image' | 'video' | 'document';
  metadata: any;
  created_at: string;
  source: 'chat' | 'upload';
  file_size?: number;
  mime_type?: string;
}

interface TripSpecificLinkItem {
  id: string;
  url: string;
  title: string;
  description: string;
  domain: string;
  image_url?: string;
  created_at: string;
  source: 'chat' | 'manual' | 'places';
  tags: string[];
}

interface TripMockData {
  tripId: number;
  tripTitle: string;
  location: string;
  photos: TripSpecificMediaItem[];
  videos: TripSpecificMediaItem[];
  files: TripSpecificMediaItem[];
  links: TripSpecificLinkItem[];
}

// Trip-specific mock data for all 12 trips
const TRIP_MOCK_DATA: Record<number, TripMockData> = {
  // 1. Spring Break Cancun 2026 Kappa Alpha Psi Trip
  1: {
    tripId: 1,
    tripTitle: "Spring Break Cancun 2026 Kappa Alpha Psi Trip",
    location: "Cancun, Mexico",
    photos: [
      {
        id: 'cancun-photo-1',
        media_url: '/mock/images/beach-volleyball.jpg',
        filename: 'Beach Volleyball Tournament.jpg',
        media_type: 'image',
        metadata: { width: 800, height: 600 },
        created_at: new Date(Date.now() - 86400000 * 1).toISOString(),
        source: 'chat',
        file_size: 425678,
        mime_type: 'image/jpeg'
      },
      {
        id: 'cancun-photo-2',
        media_url: '/mock/images/travel-selfie.jpg',
        filename: 'Sunset Resort Pool Party.jpg',
        media_type: 'image',
        metadata: { width: 800, height: 600 },
        created_at: new Date(Date.now() - 86400000 * 2).toISOString(),
        source: 'upload',
        file_size: 523456,
        mime_type: 'image/jpeg'
      },
      {
        id: 'cancun-photo-3',
        media_url: '/mock/images/group-mountain-photo.jpg',
        filename: 'Brotherhood Beach Group Shot.jpg',
        media_type: 'image',
        metadata: { width: 800, height: 600 },
        created_at: new Date(Date.now() - 86400000 * 3).toISOString(),
        source: 'chat',
        file_size: 378901,
        mime_type: 'image/jpeg'
      }
    ],
    videos: [{
      id: 'cancun-video-1',
      media_url: '/mock/videos/team-celebration.mp4',
      filename: 'Epic Beach Party Highlights.mp4',
      media_type: 'video',
      metadata: { duration: 12, width: 1280, height: 720, poster: '/mock/images/beach-volleyball.jpg' },
      created_at: new Date(Date.now() - 86400000 * 1).toISOString(),
      source: 'chat',
      file_size: 12456000,
      mime_type: 'video/mp4'
    }],
    files: [
      {
        id: 'cancun-file-1',
        media_url: '/mock/files/hotel-confirmation.pdf',
        filename: 'Moon Palace Resort Confirmation.pdf',
        media_type: 'document',
        metadata: { pageCount: 3, confirmationNumber: 'MP-CAN-2026-789' },
        created_at: new Date(Date.now() - 86400000 * 10).toISOString(),
        source: 'upload',
        file_size: 267890,
        mime_type: 'application/pdf'
      },
      {
        id: 'cancun-file-2',
        media_url: '/mock/images/conference-schedule-preview.jpg',
        filename: 'Excursion Tickets - Chichen Itza.jpg',
        media_type: 'image',
        metadata: { 
          isTicket: true, 
          venue: 'Chichen Itza', 
          date: '2026-03-17',
          extractedEvents: 1 
        },
        created_at: new Date(Date.now() - 86400000 * 5).toISOString(),
        source: 'upload',
        file_size: 345600,
        mime_type: 'image/jpeg'
      }
    ],
    links: [
      {
        id: 'cancun-link-1',
        url: 'https://www.palaceresorts.com/moon-palace-cancun',
        title: 'Moon Palace Cancun - All Inclusive Resort',
        description: 'Luxury all-inclusive resort with 6 restaurants, water park, and pristine beaches.',
        domain: 'palaceresorts.com',
        image_url: 'https://images.unsplash.com/photo-1571896349842-33c89424de2d?w=400&h=200&fit=crop',
        created_at: new Date(Date.now() - 86400000 * 15).toISOString(),
<<<<<<< HEAD
        source: 'places',
        
=======
        source: 'places' as const,
>>>>>>> 14ad2818
        tags: ['resort', 'all-inclusive', 'accommodation']
      },
      {
        id: 'cancun-link-2',
        url: 'https://www.joestonecrab.com/',
        title: "Joe's Stone Crab Cancun - Seafood Excellence",
        description: 'World-famous stone crab and fresh seafood in the heart of Cancun.',
        domain: 'joestonecrab.com',
        image_url: 'https://images.unsplash.com/photo-1414235077428-338989a2e8c0?w=400&h=200&fit=crop',
        created_at: new Date(Date.now() - 86400000 * 3).toISOString(),
<<<<<<< HEAD
        source: 'chat',
        
=======
        source: 'places' as const,
>>>>>>> 14ad2818
        tags: ['seafood', 'restaurant', 'upscale']
      },
      {
        id: 'cancun-link-3',
        url: 'https://www.cocobongo.com.mx/',
        title: 'Coco Bongo Show & Disco',
        description: 'Spectacular acrobatic show with live performances and tribute acts.',
        domain: 'cocobongo.com.mx',
        image_url: 'https://images.unsplash.com/photo-1459749411175-04bf5292ceea?w=400&h=200&fit=crop',
        created_at: new Date(Date.now() - 86400000 * 2).toISOString(),
<<<<<<< HEAD
        source: 'places',
        
=======
        source: 'places' as const,
>>>>>>> 14ad2818
        tags: ['nightlife', 'show', 'entertainment']
      },
      {
        id: 'cancun-link-4',
        url: 'https://www.tripadvisor.com/Attraction_Review-g150807-d152896-Reviews-Chichen_Itza-Chichen_Itza_Yucatan_Peninsula.html',
        title: 'Chichen Itza Day Trip',
        description: 'Ancient Mayan ruins and Wonder of the World archaeological site.',
        domain: 'tripadvisor.com',
        image_url: 'https://images.unsplash.com/photo-1518638150340-f706e86654de?w=400&h=200&fit=crop',
        created_at: new Date(Date.now() - 86400000 * 5).toISOString(),
<<<<<<< HEAD
        source: 'manual',
        
=======
        source: 'places' as const,
>>>>>>> 14ad2818
        tags: ['cultural', 'historical', 'tour']
      }
    ]
  },

  // 2. Tokyo Adventure
  2: {
    tripId: 2,
    tripTitle: "Tokyo Adventure",
    location: "Tokyo, Japan",
    photos: [
      {
        id: 'tokyo-photo-1',
        media_url: '/mock/images/concert-stage.jpg',
        filename: 'Shibuya Crossing Night Shot.jpg',
        media_type: 'image',
        metadata: { width: 800, height: 600 },
        created_at: new Date(Date.now() - 86400000 * 1).toISOString(),
        source: 'chat',
        file_size: 456789,
        mime_type: 'image/jpeg'
      },
      {
        id: 'tokyo-photo-2',
        media_url: '/mock/images/wedding-ceremony.jpg',
        filename: 'Cherry Blossoms Ueno Park.jpg',
        media_type: 'image',
        metadata: { width: 800, height: 600 },
        created_at: new Date(Date.now() - 86400000 * 2).toISOString(),
        source: 'upload',
        file_size: 398765,
        mime_type: 'image/jpeg'
      },
      {
        id: 'tokyo-photo-3',
        media_url: '/mock/images/travel-selfie.jpg',
        filename: 'Sushi Bar Group Experience.jpg',
        media_type: 'image',
        metadata: { width: 800, height: 600 },
        created_at: new Date(Date.now() - 86400000 * 3).toISOString(),
        source: 'chat',
        file_size: 423456,
        mime_type: 'image/jpeg'
      }
    ],
    videos: [{
      id: 'tokyo-video-1',
      media_url: '/mock/videos/venue-tour.mp4',
      filename: 'Epic Karaoke Night Shibuya.mp4',
      media_type: 'video',
      metadata: { duration: 10, width: 1280, height: 720, poster: '/mock/images/concert-stage.jpg' },
      created_at: new Date(Date.now() - 86400000 * 2).toISOString(),
      source: 'chat',
      file_size: 15678000,
      mime_type: 'video/mp4'
    }],
    files: [
      {
        id: 'tokyo-file-1',
        media_url: '/mock/files/travel_itinerary.pdf',
        filename: 'JR Pass - 7 Day Tokyo Regional.pdf',
        media_type: 'document',
        metadata: { passType: '7-day', regions: ['Tokyo', 'Kanto'] },
        created_at: new Date(Date.now() - 86400000 * 12).toISOString(),
        source: 'upload',
        file_size: 189456,
        mime_type: 'application/pdf'
      },
      {
        id: 'tokyo-file-2',
        media_url: '/mock/files/travel_itinerary.pdf',
        filename: 'Tokyo Itinerary Day by Day.pdf',
        media_type: 'document',
        metadata: { 
          isSchedule: true, 
          days: 10,
          extractedEvents: 15 
        },
        created_at: new Date(Date.now() - 86400000 * 8).toISOString(),
        source: 'upload',
        file_size: 567890,
        mime_type: 'application/pdf'
      }
    ],
    links: [
      {
        id: 'tokyo-link-1',
        url: 'https://www.booking.com/hotel/jp/the-millennials-shibuya.html',
        title: 'The Millennials Shibuya Capsule Hotel',
        description: 'Modern capsule hotel in the heart of Shibuya with high-tech amenities.',
        domain: 'booking.com',
        image_url: 'https://images.unsplash.com/photo-1578662996442-48f60103fc96?w=400&h=200&fit=crop',
        created_at: new Date(Date.now() - 86400000 * 20).toISOString(),
<<<<<<< HEAD
        source: 'places',
        
=======
        source: 'places' as const,
>>>>>>> 14ad2818
        tags: ['capsule', 'modern', 'shibuya']
      },
      {
        id: 'tokyo-link-2',
        url: 'https://sushidai-tsukiji.com/',
        title: 'Sushi Dai - Tsukiji Outer Market',
        description: 'World-famous sushi restaurant known for the freshest tuna and traditional preparation.',
        domain: 'sushidai-tsukiji.com',
        image_url: 'https://images.unsplash.com/photo-1551963831-b3b1ca40c98e?w=400&h=200&fit=crop',
        created_at: new Date(Date.now() - 86400000 * 4).toISOString(),
<<<<<<< HEAD
        source: 'chat',
        
=======
        source: 'places' as const,
>>>>>>> 14ad2818
        tags: ['sushi', 'traditional', 'tsukiji']
      },
      {
        id: 'tokyo-link-3',
        url: 'https://www.teamlab.art/e/planets/',
        title: 'teamLab Planets TOKYO Digital Art Museum',
        description: 'Immersive digital art experience with interactive installations and water features.',
        domain: 'teamlab.art',
        image_url: 'https://images.unsplash.com/photo-1578662996442-48f60103fc96?w=400&h=200&fit=crop',
        created_at: new Date(Date.now() - 86400000 * 6).toISOString(),
<<<<<<< HEAD
        source: 'places',
        
=======
        source: 'places' as const,
>>>>>>> 14ad2818
        tags: ['art', 'digital', 'immersive']
      },
      {
        id: 'tokyo-link-4',
        url: 'https://www.robot-restaurant.com/',
        title: 'Robot Restaurant Shinjuku',
        description: 'Crazy robot show with lasers, music, and mechanical mayhem in Shinjuku.',
        domain: 'robot-restaurant.com',
        image_url: 'https://images.unsplash.com/photo-1516035069371-29a1b244cc32?w=400&h=200&fit=crop',
        created_at: new Date(Date.now() - 86400000 * 3).toISOString(),
<<<<<<< HEAD
        source: 'manual',
        
=======
        source: 'places' as const,
>>>>>>> 14ad2818
        tags: ['entertainment', 'unique', 'shinjuku']
      }
    ]
  },

  // 3. Jack and Jill's destination wedding (Bali)
  3: {
    tripId: 3,
    tripTitle: "Jack and Jill's destination wedding",
    location: "Bali, Indonesia",
    photos: [
      {
        id: 'bali-photo-1',
        media_url: '/mock/images/wedding-ceremony.jpg',
        filename: 'Beachside Wedding Ceremony.jpg',
        media_type: 'image',
        metadata: { width: 800, height: 600 },
        created_at: new Date(Date.now() - 86400000 * 1).toISOString(),
        source: 'upload',
        file_size: 567890,
        mime_type: 'image/jpeg'
      },
      {
        id: 'bali-photo-2',
        media_url: '/mock/images/travel-selfie.jpg',
        filename: 'Sunset Reception Ubud.jpg',
        media_type: 'image',
        metadata: { width: 800, height: 600 },
        created_at: new Date(Date.now() - 86400000 * 2).toISOString(),
        source: 'chat',
        file_size: 456123,
        mime_type: 'image/jpeg'
      }
    ],
    videos: [{
      id: 'bali-video-1',
      media_url: '/mock/videos/venue-tour.mp4',
      filename: 'Wedding Ceremony Highlights.mp4',
      media_type: 'video',
      metadata: { duration: 12, width: 1920, height: 1080, poster: '/mock/images/wedding-ceremony.jpg' },
      created_at: new Date(Date.now() - 86400000 * 1).toISOString(),
      source: 'upload',
      file_size: 25678000,
      mime_type: 'video/mp4'
    }],
    files: [
      {
        id: 'bali-file-1',
        media_url: '/mock/files/hotel-confirmation.pdf',
        filename: 'Villa Seminyak Wedding Package.pdf',
        media_type: 'document',
        metadata: { guests: 50, package: 'Premium Beach Wedding' },
        created_at: new Date(Date.now() - 86400000 * 30).toISOString(),
        source: 'upload',
        file_size: 423789,
        mime_type: 'application/pdf'
      }
    ],
    links: [
      {
        id: 'bali-link-1',
        url: 'https://www.seminyakbeachresort.com/',
        title: 'Seminyak Beach Resort & Spa',
        description: 'Luxury beachfront resort perfect for destination weddings with ocean views.',
        domain: 'seminyakbeachresort.com',
        image_url: 'https://images.unsplash.com/photo-1571896349842-33c89424de2d?w=400&h=200&fit=crop',
        created_at: new Date(Date.now() - 86400000 * 45).toISOString(),
<<<<<<< HEAD
        source: 'places',
        
=======
        source: 'places' as const,
>>>>>>> 14ad2818
        tags: ['resort', 'wedding-venue', 'luxury']
      },
      {
        id: 'bali-link-2',
        url: 'https://www.lalucianbali.com/',
        title: 'La Lucciola - Beachside Italian',
        description: 'Romantic Italian restaurant with stunning ocean views and fresh seafood.',
        domain: 'lalucianbali.com',
        image_url: 'https://images.unsplash.com/photo-1414235077428-338989a2e8c0?w=400&h=200&fit=crop',
        created_at: new Date(Date.now() - 86400000 * 5).toISOString(),
<<<<<<< HEAD
        source: 'chat',
        
=======
        source: 'places' as const,
>>>>>>> 14ad2818
        tags: ['italian', 'romantic', 'ocean-view']
      },
      {
        id: 'bali-link-3',
        url: 'https://www.baliswing.com/',
        title: 'Bali Swing Adventure Experience',
        description: 'Thrilling jungle swings with incredible valley views for adventurous couples.',
        domain: 'baliswing.com',
        image_url: 'https://images.unsplash.com/photo-1506905925346-21bda4d32df4?w=400&h=200&fit=crop',
        created_at: new Date(Date.now() - 86400000 * 10).toISOString(),
<<<<<<< HEAD
        source: 'manual',
        
=======
        source: 'places' as const,
>>>>>>> 14ad2818
        tags: ['adventure', 'scenic', 'couples']
      }
    ]
  },

  // Continue with remaining trips... (4-12)
  // For brevity, I'll include a few more key ones

  // 4. Kristen's Bachelorette Party (Nashville)  
  4: {
    tripId: 4,
    tripTitle: "Kristen's Bachelorette Party",
    location: "Nashville, TN",
    photos: [
      {
        id: 'nashville-photo-1',
        media_url: '/mock/images/concert-stage.jpg',
        filename: 'Honky Tonk Squad Goals.jpg',
        media_type: 'image',
        metadata: { width: 800, height: 600 },
        created_at: new Date(Date.now() - 86400000 * 1).toISOString(),
        source: 'chat',
        file_size: 456789,
        mime_type: 'image/jpeg'
      },
      {
        id: 'nashville-photo-2',
        media_url: '/mock/images/travel-selfie.jpg',
        filename: 'Broadway Live Music Night.jpg',
        media_type: 'image',
        metadata: { width: 800, height: 600 },
        created_at: new Date(Date.now() - 86400000 * 2).toISOString(),
        source: 'upload',
        file_size: 523456,
        mime_type: 'image/jpeg'
      }
    ],
    videos: [{
      id: 'nashville-video-1',
      media_url: '/mock/videos/venue-tour.mp4',
      filename: 'Bride Karaoke Highlights.mp4',
      media_type: 'video',
      metadata: { duration: 10, width: 1280, height: 720, poster: '/mock/images/concert-stage.jpg' },
      created_at: new Date(Date.now() - 86400000 * 1).toISOString(),
      source: 'chat',
      file_size: 13456000,
      mime_type: 'video/mp4'
    }],
    files: [
      {
        id: 'nashville-file-1',
        media_url: '/mock/images/conference-schedule-preview.jpg',
        filename: 'Grand Ole Opry VIP Tickets.jpg',
        media_type: 'image',
        metadata: { 
          isTicket: true, 
          venue: 'Grand Ole Opry', 
          date: '2025-11-09',
          extractedEvents: 1 
        },
        created_at: new Date(Date.now() - 86400000 * 7).toISOString(),
        source: 'upload',
        file_size: 234567,
        mime_type: 'image/jpeg'
      }
    ],
    links: [
      {
        id: 'nashville-link-1',
        url: 'https://www.omnihotels.com/hotels/nashville',
        title: 'Omni Nashville Hotel - Downtown',
        description: 'Luxury hotel in the heart of Music City with rooftop pool and spa services.',
        domain: 'omnihotels.com',
        image_url: 'https://images.unsplash.com/photo-1571896349842-33c89424de2d?w=400&h=200&fit=crop',
        created_at: new Date(Date.now() - 86400000 * 20).toISOString(),
<<<<<<< HEAD
        source: 'places',
        
=======
        source: 'places' as const,
>>>>>>> 14ad2818
        tags: ['hotel', 'luxury', 'downtown']
      },
      {
        id: 'nashville-link-2',
        url: 'https://www.hattiebs.com/',
        title: "Hattie B's Hot Chicken - Nashville Original",
        description: 'Famous Nashville hot chicken with multiple heat levels and Southern sides.',
        domain: 'hattiebs.com',
        image_url: 'https://images.unsplash.com/photo-1414235077428-338989a2e8c0?w=400&h=200&fit=crop',
        created_at: new Date(Date.now() - 86400000 * 3).toISOString(),
<<<<<<< HEAD
        source: 'chat',
        
=======
        source: 'places' as const,
>>>>>>> 14ad2818
        tags: ['chicken', 'nashville', 'spicy']
      },
      {
        id: 'nashville-link-3',
        url: 'https://www.ryman.com/',
        title: 'Ryman Auditorium - Mother Church of Country Music',
        description: 'Historic venue with legendary country music performances and backstage tours.',
        domain: 'ryman.com',
        image_url: 'https://images.unsplash.com/photo-1514525253161-7a46d19cd819?w=400&h=200&fit=crop',
        created_at: new Date(Date.now() - 86400000 * 5).toISOString(),
<<<<<<< HEAD
        source: 'manual',
        
=======
        source: 'places' as const,
>>>>>>> 14ad2818
        tags: ['music', 'historic', 'tour']
      }
    ]
  },

  // 6. Johnson Family Summer Vacay (Aspen)
  6: {
    tripId: 6,
    tripTitle: "Johnson Family Summer Vacay",
    location: "Aspen, CO",
    photos: [
      {
        id: 'aspen-photo-1',
        media_url: '/mock/images/group-mountain-photo.jpg',
        filename: 'Family Mountain Hike.jpg',
        media_type: 'image',
        metadata: { width: 800, height: 600 },
        created_at: new Date(Date.now() - 86400000 * 2).toISOString(),
        source: 'chat',
        file_size: 445678,
        mime_type: 'image/jpeg'
      },
      {
        id: 'aspen-photo-2',
        media_url: '/mock/images/travel-selfie.jpg',
        filename: 'Multi-Gen Lodge Group.jpg',
        media_type: 'image',
        metadata: { width: 800, height: 600 },
        created_at: new Date(Date.now() - 86400000 * 3).toISOString(),
        source: 'upload',
        file_size: 523789,
        mime_type: 'image/jpeg'
      }
    ],
    videos: [{
      id: 'aspen-video-1',
      media_url: '/mock/videos/team-celebration.mp4',
      filename: 'Family Adventure Montage.mp4',
      media_type: 'video',
      metadata: { duration: 10, width: 1280, height: 720, poster: '/mock/images/group-mountain-photo.jpg' },
      created_at: new Date(Date.now() - 86400000 * 2).toISOString(),
      source: 'chat',
      file_size: 16789000,
      mime_type: 'video/mp4'
    }],
    files: [
      {
        id: 'aspen-file-1',
        media_url: '/mock/files/hotel-confirmation.pdf',
        filename: 'Little Nell Resort Confirmation.pdf',
        media_type: 'document',
        metadata: { guests: 7, nights: 8 },
        created_at: new Date(Date.now() - 86400000 * 25).toISOString(),
        source: 'upload',
        file_size: 345600,
        mime_type: 'application/pdf'
      }
    ],
    links: [
      {
        id: 'aspen-link-1',
        url: 'https://www.thelittlenell.com/',
        title: 'The Little Nell - Five-Star Aspen Resort',
        description: 'Luxury ski-in/ski-out resort at the base of Aspen Mountain with world-class spa.',
        domain: 'thelittlenell.com',
        image_url: 'https://images.unsplash.com/photo-1571896349842-33c89424de2d?w=400&h=200&fit=crop',
        created_at: new Date(Date.now() - 86400000 * 45).toISOString(),
<<<<<<< HEAD
        source: 'places',
        
=======
        source: 'places' as const,
>>>>>>> 14ad2818
        tags: ['resort', 'luxury', 'ski']
      },
      {
        id: 'aspen-link-2',
        url: 'https://www.matsuhisaaspen.com/',
        title: 'Matsuhisa Aspen - Renowned Japanese Cuisine',
        description: 'World-famous Japanese restaurant by Nobu Matsuhisa with fresh sushi and mountain views.',
        domain: 'matsuhisaaspen.com',
        image_url: 'https://images.unsplash.com/photo-1414235077428-338989a2e8c0?w=400&h=200&fit=crop',
        created_at: new Date(Date.now() - 86400000 * 4).toISOString(),
<<<<<<< HEAD
        source: 'chat',
        
=======
        source: 'places' as const,
>>>>>>> 14ad2818
        tags: ['japanese', 'sushi', 'upscale']
      }
    ]
  },

  // 7. Fantasy Football Golf Outing (Phoenix)
  7: {
    tripId: 7,
    tripTitle: "Fantasy Football Chat's Annual Golf Outing",
    location: "Phoenix, Arizona",
    photos: [
      {
        id: 'phoenix-photo-1',
        media_url: '/mock/images/group-mountain-photo.jpg',
        filename: 'Desert Golf Championship.jpg',
        media_type: 'image',
        metadata: { width: 800, height: 600 },
        created_at: new Date(Date.now() - 86400000 * 1).toISOString(),
        source: 'chat',
        file_size: 434567,
        mime_type: 'image/jpeg'
      }
    ],
    videos: [{
      id: 'phoenix-video-1',
      media_url: '/mock/videos/team-celebration.mp4',
      filename: 'Hole-in-One Celebration.mp4',
      media_type: 'video',
      metadata: { duration: 8, width: 1280, height: 720, poster: '/mock/images/group-mountain-photo.jpg' },
      created_at: new Date(Date.now() - 86400000 * 1).toISOString(),
      source: 'chat',
      file_size: 9876000,
      mime_type: 'video/mp4'
    }],
    files: [
      {
        id: 'phoenix-file-1',
        media_url: '/mock/files/hotel-confirmation.pdf',
        filename: 'TPC Scottsdale Tee Times.pdf',
        media_type: 'document',
        metadata: { players: 6, rounds: 3 },
        created_at: new Date(Date.now() - 86400000 * 12).toISOString(),
        source: 'upload',
        file_size: 267890,
        mime_type: 'application/pdf'
      }
    ],
    links: [
      {
        id: 'phoenix-link-1',
        url: 'https://www.tpc.com/scottsdale/',
        title: 'TPC Scottsdale - Stadium Course',
        description: 'Home of the Waste Management Phoenix Open with the famous 16th hole stadium.',
        domain: 'tpc.com',
        image_url: 'https://images.unsplash.com/photo-1535131749006-b7f58c99034b?w=400&h=200&fit=crop',
        created_at: new Date(Date.now() - 86400000 * 15).toISOString(),
<<<<<<< HEAD
        source: 'places',
        
=======
        source: 'places' as const,
>>>>>>> 14ad2818
        tags: ['golf', 'pga', 'tournament']
      },
      {
        id: 'phoenix-link-2',
        url: 'https://www.fourseasons.com/scottsdale/',
        title: 'Four Seasons Resort Scottsdale at Troon North',
        description: 'Luxury desert resort with championship golf courses and spa in the Sonoran Desert.',
        domain: 'fourseasons.com',
        image_url: 'https://images.unsplash.com/photo-1571896349842-33c89424de2d?w=400&h=200&fit=crop',
        created_at: new Date(Date.now() - 86400000 * 20).toISOString(),
<<<<<<< HEAD
        source: 'places',
        
=======
        source: 'places' as const,
>>>>>>> 14ad2818
        tags: ['resort', 'luxury', 'golf']
      }
    ]
  },

  // 5. Coachella Squad 2026
  5: {
    tripId: 5,
    tripTitle: "Coachella Squad 2026",
    location: "Indio, CA",
    photos: [
      {
        id: 'coachella-photo-1',
        media_url: '/mock/images/concert-stage.jpg',
        filename: 'Main Stage Festival Vibes.jpg',
        media_type: 'image',
        metadata: { width: 800, height: 600 },
        created_at: new Date(Date.now() - 86400000 * 1).toISOString(),
        source: 'chat',
        file_size: 445678,
        mime_type: 'image/jpeg'
      },
      {
        id: 'coachella-photo-2',
        media_url: '/mock/images/group-mountain-photo.jpg',
        filename: 'Ferris Wheel Desert Sunset.jpg',
        media_type: 'image',
        metadata: { width: 800, height: 600 },
        created_at: new Date(Date.now() - 86400000 * 2).toISOString(),
        source: 'upload',
        file_size: 523456,
        mime_type: 'image/jpeg'
      },
      {
        id: 'coachella-photo-3',
        media_url: '/mock/images/travel-selfie.jpg',
        filename: 'Squad Goals at Sahara Tent.jpg',
        media_type: 'image',
        metadata: { width: 800, height: 600 },
        created_at: new Date(Date.now() - 86400000 * 2).toISOString(),
        source: 'chat',
        file_size: 378901,
        mime_type: 'image/jpeg'
      },
      {
        id: 'coachella-photo-4',
        media_url: '/mock/images/beach-volleyball.jpg',
        filename: 'Desert House Pool Party.jpg',
        media_type: 'image',
        metadata: { width: 800, height: 600 },
        created_at: new Date(Date.now() - 86400000 * 3).toISOString(),
        source: 'upload',
        file_size: 456789,
        mime_type: 'image/jpeg'
      },
      {
        id: 'coachella-photo-5',
        media_url: '/mock/images/concert-stage.jpg',
        filename: 'Food Truck Adventures.jpg',
        media_type: 'image',
        metadata: { width: 800, height: 600 },
        created_at: new Date(Date.now() - 86400000 * 4).toISOString(),
        source: 'chat',
        file_size: 387654,
        mime_type: 'image/jpeg'
      },
      {
        id: 'coachella-photo-6',
        media_url: '/mock/images/group-mountain-photo.jpg',
        filename: 'Late Night Art Installation.jpg',
        media_type: 'image',
        metadata: { width: 800, height: 600 },
        created_at: new Date(Date.now() - 86400000 * 5).toISOString(),
        source: 'upload',
        file_size: 423567,
        mime_type: 'image/jpeg'
      },
      {
        id: 'coachella-photo-7',
        media_url: '/mock/images/beach-volleyball.jpg',
        filename: 'Morning Coffee Desert Views.jpg',
        media_type: 'image',
        metadata: { width: 800, height: 600 },
        created_at: new Date(Date.now() - 86400000 * 6).toISOString(),
        source: 'chat',
        file_size: 398745,
        mime_type: 'image/jpeg'
      },
      {
        id: 'coachella-photo-8',
        media_url: '/mock/images/travel-selfie.jpg',
        filename: 'Full Group Festival Outfits.jpg',
        media_type: 'image',
        metadata: { width: 800, height: 600 },
        created_at: new Date(Date.now() - 86400000 * 7).toISOString(),
        source: 'upload',
        file_size: 467832,
        mime_type: 'image/jpeg'
      }
    ],
    videos: [
      {
        id: 'coachella-video-1',
        media_url: '/mock/videos/venue-tour.mp4',
        filename: 'Festival Highlights Reel.mp4',
        media_type: 'video',
        metadata: { duration: 95, width: 1280, height: 720 },
        created_at: new Date(Date.now() - 86400000 * 1).toISOString(),
        source: 'chat',
        file_size: 18456000,
        mime_type: 'video/mp4'
      },
      {
        id: 'coachella-video-2',
        media_url: '/mock/videos/team-celebration.mp4',
        filename: 'Epic Desert House Tour.mp4',
        media_type: 'video',
        metadata: { duration: 42, width: 1280, height: 720 },
        created_at: new Date(Date.now() - 86400000 * 3).toISOString(),
        source: 'upload',
        file_size: 8734000,
        mime_type: 'video/mp4'
      },
      {
        id: 'coachella-video-3',
        media_url: '/mock/videos/venue-tour.mp4',
        filename: 'Desert Sunset Timelapse.mp4',
        media_type: 'video',
        metadata: { duration: 28, width: 1280, height: 720 },
        created_at: new Date(Date.now() - 86400000 * 5).toISOString(),
        source: 'chat',
        file_size: 5632000,
        mime_type: 'video/mp4'
      }
    ],
    files: [
      {
        id: 'coachella-file-1',
        media_url: '/mock/images/conference-schedule-preview.jpg',
        filename: 'Weekend 1 Festival Passes.jpg',
        media_type: 'image',
        metadata: { 
          isTicket: true, 
          venue: 'Coachella Valley Music Festival', 
          date: '2026-04-10',
          extractedEvents: 3 
        },
        created_at: new Date(Date.now() - 86400000 * 15).toISOString(),
        source: 'upload',
        file_size: 234567,
        mime_type: 'image/jpeg'
      },
      {
        id: 'coachella-file-2',
        media_url: '/mock/files/travel_itinerary.pdf',
        filename: 'Coachella 2026 Lineup & Schedule.pdf',
        media_type: 'document',
        metadata: { 
          isSchedule: true,
          extractedEvents: 47,
          pageCount: 8
        },
        created_at: new Date(Date.now() - 86400000 * 20).toISOString(),
        source: 'upload',
        file_size: 2456789,
        mime_type: 'application/pdf'
      },
      {
        id: 'coachella-file-3',
        media_url: '/mock/images/dinner-receipt-preview.jpg',
        filename: 'Desert House Rental Receipt.jpg',
        media_type: 'image',
        metadata: { 
          isReceipt: true,
          totalAmount: 2400,
          splitCount: 8,
          perPersonAmount: 300,
          preferredMethod: 'venmo'
        },
        created_at: new Date(Date.now() - 86400000 * 25).toISOString(),
        source: 'chat',
        file_size: 345678,
        mime_type: 'image/jpeg'
      },
      {
        id: 'coachella-file-4',
        media_url: '/mock/files/travel_itinerary.pdf',
        filename: 'Coachella Festival Grounds Map.pdf',
        media_type: 'document',
        metadata: { 
          pageCount: 2,
          extractedEvents: 0
        },
        created_at: new Date(Date.now() - 86400000 * 30).toISOString(),
        source: 'upload',
        file_size: 1234567,
        mime_type: 'application/pdf'
      },
      {
        id: 'coachella-file-5',
        media_url: '/mock/images/conference-schedule-preview.jpg',
        filename: 'VIP Camping Pass Confirmation.jpg',
        media_type: 'image',
        metadata: { 
          isTicket: true,
          venue: 'Coachella VIP Camping',
          date: '2026-04-10'
        },
        created_at: new Date(Date.now() - 86400000 * 35).toISOString(),
        source: 'upload',
        file_size: 198765,
        mime_type: 'image/jpeg'
      }
    ],
    links: [
      {
        id: 'coachella-link-1',
        url: 'https://www.airbnb.com/rooms/coachella-desert-house',
        title: 'Desert House Coachella - 8 Guests',
        description: 'Stunning desert house with pool, perfect for festival groups.',
        domain: 'airbnb.com',
        image_url: 'https://images.unsplash.com/photo-1449824913935-59a10b8d2000?w=400&h=200&fit=crop',
        created_at: new Date(Date.now() - 86400000 * 30).toISOString(),
<<<<<<< HEAD
        source: 'places',
        
=======
        source: 'places' as const,
>>>>>>> 14ad2818
        tags: ['airbnb', 'desert', 'festival']
      },
      {
        id: 'coachella-link-2',
        url: 'https://www.yelp.com/biz/pappy-and-harriets-pioneertown',
        title: 'Pappy & Harriet\'s Pioneertown Palace',
        description: 'Legendary desert venue and restaurant, perfect for pre-festival dinner.',
        domain: 'yelp.com',
        image_url: 'https://images.unsplash.com/photo-1514933651103-005eec06c04b?w=400&h=200&fit=crop',
        created_at: new Date(Date.now() - 86400000 * 28).toISOString(),
<<<<<<< HEAD
        source: 'manual',
        
=======
        source: 'places' as const,
>>>>>>> 14ad2818
        tags: ['restaurant', 'desert', 'iconic']
      },
      {
        id: 'coachella-link-3',
        url: 'https://www.uber.com/us/en/ride/uber-shuttle/',
        title: 'Uber Festival Shuttle Service',
        description: 'Pre-book shuttle rides to avoid festival traffic and parking.',
        domain: 'uber.com',
        image_url: 'https://images.unsplash.com/photo-1544620347-c4fd4a3d5957?w=400&h=200&fit=crop',
        created_at: new Date(Date.now() - 86400000 * 25).toISOString(),
<<<<<<< HEAD
        source: 'places',
        
=======
        source: 'places' as const,
>>>>>>> 14ad2818
        tags: ['transportation', 'shuttle', 'festival']
      },
      {
        id: 'coachella-link-4',
        url: 'https://www.coachella.com/lineup',
        title: 'Coachella 2026 Official Lineup',
        description: 'Full artist lineup and set times for both weekends.',
        domain: 'coachella.com',
        image_url: 'https://images.unsplash.com/photo-1493225457124-a3eb161ffa5f?w=400&h=200&fit=crop',
        created_at: new Date(Date.now() - 86400000 * 40).toISOString(),
<<<<<<< HEAD
        source: 'places',
        
=======
        source: 'places' as const,
>>>>>>> 14ad2818
        tags: ['lineup', 'official', 'schedule']
      },
      {
        id: 'coachella-link-5',
        url: 'https://www.wholefoodsmarket.com/stores/palmdesert',
        title: 'Whole Foods Market Palm Desert',
        description: 'Stock up on snacks and supplies before heading to the festival.',
        domain: 'wholefoodsmarket.com',
        image_url: 'https://images.unsplash.com/photo-1542838132-92c53300491e?w=400&h=200&fit=crop',
        created_at: new Date(Date.now() - 86400000 * 22).toISOString(),
<<<<<<< HEAD
        source: 'manual',
        
=======
        source: 'places' as const,
>>>>>>> 14ad2818
        tags: ['grocery', 'supplies', 'healthy']
      }
    ]
  },

  // 9. Trip 9 (Current route trip)
  9: {
    tripId: 9,
    tripTitle: "Spring Break Cancun 2026", 
    location: "Cancun, Mexico",
    photos: [
      {
        id: 'cancun-photo-1',
        media_url: '/mock/images/beach-volleyball.jpg',
        filename: 'Beach Day Paradise.jpg',
        media_type: 'image' as const,
        metadata: { width: 800, height: 600 },
        created_at: new Date(Date.now() - 86400000 * 1).toISOString(),
        source: 'chat' as const,
        file_size: 445678,
        mime_type: 'image/jpeg'
      },
      {
        id: 'cancun-photo-2', 
        media_url: '/mock/images/group-mountain-photo.jpg',
        filename: 'Resort Pool Vibes.jpg',
        media_type: 'image' as const,
        metadata: { width: 800, height: 600 },
        created_at: new Date(Date.now() - 86400000 * 2).toISOString(),
        source: 'upload' as const,
        file_size: 523456,
        mime_type: 'image/jpeg'
      }
    ],
    videos: [
      {
        id: 'cancun-video-1',
        media_url: '/mock/videos/team-celebration.mp4',
        filename: 'Epic Beach Volleyball Game.mp4',
        media_type: 'video' as const,
        metadata: { duration: 45, width: 1280, height: 720 },
        created_at: new Date(Date.now() - 86400000 * 1).toISOString(),
        source: 'chat' as const,
        file_size: 8456000,
        mime_type: 'video/mp4'
      }
    ],
    files: [
      {
        id: 'cancun-file-1',
        media_url: '/mock/images/conference-schedule-preview.jpg',
        filename: 'Flight Confirmation - Mexico City.jpg',
        media_type: 'image' as const,
        metadata: { 
          isTicket: true,
          venue: 'AeroMexico Flight AM445',
          date: '2026-03-15' 
        },
        created_at: new Date(Date.now() - 86400000 * 10).toISOString(),
        source: 'upload' as const,
        file_size: 234567,
        mime_type: 'image/jpeg'
      },
      {
        id: 'cancun-file-2',
        media_url: '/mock/files/hotel-confirmation.pdf',
        filename: 'Hotel Riu Cancun Confirmation.pdf',
        media_type: 'document' as const,
        metadata: { 
          extractedEvents: 2,
          pageCount: 3
        },
        created_at: new Date(Date.now() - 86400000 * 15).toISOString(),
        source: 'upload' as const,
        file_size: 1456789,
        mime_type: 'application/pdf'
      },
      {
        id: 'cancun-file-3',
        media_url: '/mock/files/dinner_receipt.jpg',
        filename: 'Dinner Receipt - La Isla.jpg',
        media_type: 'image' as const,
        metadata: { 
          isReceipt: true,
          totalAmount: 240,
          splitCount: 6,
          perPersonAmount: 40,
          preferredMethod: 'venmo'
        },
        created_at: new Date(Date.now() - 86400000 * 3).toISOString(),
        source: 'chat' as const,
        file_size: 198765,
        mime_type: 'image/jpeg'
      },
      {
        id: 'cancun-file-4',
        media_url: '/mock/files/travel_itinerary.pdf',
        filename: 'Cancun Week Itinerary.pdf',
        media_type: 'document' as const,
        metadata: { 
          isSchedule: true,
          extractedEvents: 12,
          pageCount: 4
        },
        created_at: new Date(Date.now() - 86400000 * 20).toISOString(),
        source: 'upload' as const,
        file_size: 987654,
        mime_type: 'application/pdf'
      }
    ],
    links: [
      {
        id: 'cancun-link-1',
        url: 'https://www.airbnb.com/rooms/beachfront-villa-cancun',
        title: 'Beachfront Villa with Private Pool',
        description: 'Luxury 4BR villa steps from the beach, perfect for groups',
        domain: 'airbnb.com',
        image_url: 'https://images.unsplash.com/photo-1571896349842-33c89424de2d?w=400&h=200&fit=crop',
        created_at: new Date(Date.now() - 86400000 * 25).toISOString(),
        source: 'places' as const,
        tags: ['beachfront', 'villa', 'pool']
      }
    ]
  }
};

class TripSpecificMockDataService {
  private static readonly USE_MOCK_DATA = import.meta.env.VITE_USE_MOCK_DATA === 'true' || import.meta.env.DEV;

  static isUsingMockData(): boolean {
    return this.USE_MOCK_DATA;
  }

  static getTripMockData(tripId: string | number): TripMockData | null {
    if (!this.USE_MOCK_DATA) return null;
    
    const numericTripId = typeof tripId === 'string' ? parseInt(tripId, 10) : tripId;
    return TRIP_MOCK_DATA[numericTripId] || null;
  }

  static getMockMediaItems(tripId: string | number): TripSpecificMediaItem[] {
    const tripData = this.getTripMockData(tripId);
    if (!tripData) return [];
    
    return [
      ...tripData.photos,
      ...tripData.videos,
      ...tripData.files
    ];
  }

  static getMockLinkItems(tripId: string | number): TripSpecificLinkItem[] {
    const tripData = this.getTripMockData(tripId);
    if (!tripData) return [];
    
    return tripData.links;
  }

  static getMockMediaByType(tripId: string | number, type: 'photos' | 'videos' | 'files'): TripSpecificMediaItem[] {
    const tripData = this.getTripMockData(tripId);
    if (!tripData) return [];
    
    return tripData[type] || [];
  }

  static getMockLinks(tripId: string | number): TripSpecificLinkItem[] {
    const tripData = this.getTripMockData(tripId);
    if (!tripData) return [];
    
    return tripData.links;
  }

  // Helper methods for compatibility
  static async isEnabled(): Promise<boolean> {
    // Check both environment variable and demo mode
    const envEnabled = import.meta.env.VITE_USE_MOCK_DATA === 'true';
    const demoModeValue = await getStorageItem<string>('TRIPS_DEMO_MODE');
    const demoModeEnabled = demoModeValue === 'true';
    return envEnabled || demoModeEnabled;
  }

  static getTripMediaItems(tripId: number): TripSpecificMediaItem[] {
    return this.getMockMediaItems(tripId);
  }

  static getTripLinkItems(tripId: number): TripSpecificLinkItem[] {
    return this.getMockLinkItems(tripId);
  }
}

export default TripSpecificMockDataService;
export type { TripSpecificMediaItem, TripSpecificLinkItem, TripMockData };<|MERGE_RESOLUTION|>--- conflicted
+++ resolved
@@ -125,12 +125,7 @@
         domain: 'palaceresorts.com',
         image_url: 'https://images.unsplash.com/photo-1571896349842-33c89424de2d?w=400&h=200&fit=crop',
         created_at: new Date(Date.now() - 86400000 * 15).toISOString(),
-<<<<<<< HEAD
-        source: 'places',
-        
-=======
-        source: 'places' as const,
->>>>>>> 14ad2818
+        source: 'places' as const,
         tags: ['resort', 'all-inclusive', 'accommodation']
       },
       {
@@ -141,12 +136,7 @@
         domain: 'joestonecrab.com',
         image_url: 'https://images.unsplash.com/photo-1414235077428-338989a2e8c0?w=400&h=200&fit=crop',
         created_at: new Date(Date.now() - 86400000 * 3).toISOString(),
-<<<<<<< HEAD
-        source: 'chat',
-        
-=======
-        source: 'places' as const,
->>>>>>> 14ad2818
+        source: 'places' as const,
         tags: ['seafood', 'restaurant', 'upscale']
       },
       {
@@ -157,12 +147,7 @@
         domain: 'cocobongo.com.mx',
         image_url: 'https://images.unsplash.com/photo-1459749411175-04bf5292ceea?w=400&h=200&fit=crop',
         created_at: new Date(Date.now() - 86400000 * 2).toISOString(),
-<<<<<<< HEAD
-        source: 'places',
-        
-=======
-        source: 'places' as const,
->>>>>>> 14ad2818
+        source: 'places' as const,
         tags: ['nightlife', 'show', 'entertainment']
       },
       {
@@ -173,12 +158,7 @@
         domain: 'tripadvisor.com',
         image_url: 'https://images.unsplash.com/photo-1518638150340-f706e86654de?w=400&h=200&fit=crop',
         created_at: new Date(Date.now() - 86400000 * 5).toISOString(),
-<<<<<<< HEAD
-        source: 'manual',
-        
-=======
-        source: 'places' as const,
->>>>>>> 14ad2818
+        source: 'places' as const,
         tags: ['cultural', 'historical', 'tour']
       }
     ]
@@ -272,12 +252,7 @@
         domain: 'booking.com',
         image_url: 'https://images.unsplash.com/photo-1578662996442-48f60103fc96?w=400&h=200&fit=crop',
         created_at: new Date(Date.now() - 86400000 * 20).toISOString(),
-<<<<<<< HEAD
-        source: 'places',
-        
-=======
-        source: 'places' as const,
->>>>>>> 14ad2818
+        source: 'places' as const,
         tags: ['capsule', 'modern', 'shibuya']
       },
       {
@@ -288,12 +263,7 @@
         domain: 'sushidai-tsukiji.com',
         image_url: 'https://images.unsplash.com/photo-1551963831-b3b1ca40c98e?w=400&h=200&fit=crop',
         created_at: new Date(Date.now() - 86400000 * 4).toISOString(),
-<<<<<<< HEAD
-        source: 'chat',
-        
-=======
-        source: 'places' as const,
->>>>>>> 14ad2818
+        source: 'places' as const,
         tags: ['sushi', 'traditional', 'tsukiji']
       },
       {
@@ -304,12 +274,7 @@
         domain: 'teamlab.art',
         image_url: 'https://images.unsplash.com/photo-1578662996442-48f60103fc96?w=400&h=200&fit=crop',
         created_at: new Date(Date.now() - 86400000 * 6).toISOString(),
-<<<<<<< HEAD
-        source: 'places',
-        
-=======
-        source: 'places' as const,
->>>>>>> 14ad2818
+        source: 'places' as const,
         tags: ['art', 'digital', 'immersive']
       },
       {
@@ -320,12 +285,7 @@
         domain: 'robot-restaurant.com',
         image_url: 'https://images.unsplash.com/photo-1516035069371-29a1b244cc32?w=400&h=200&fit=crop',
         created_at: new Date(Date.now() - 86400000 * 3).toISOString(),
-<<<<<<< HEAD
-        source: 'manual',
-        
-=======
-        source: 'places' as const,
->>>>>>> 14ad2818
+        source: 'places' as const,
         tags: ['entertainment', 'unique', 'shinjuku']
       }
     ]
@@ -393,12 +353,7 @@
         domain: 'seminyakbeachresort.com',
         image_url: 'https://images.unsplash.com/photo-1571896349842-33c89424de2d?w=400&h=200&fit=crop',
         created_at: new Date(Date.now() - 86400000 * 45).toISOString(),
-<<<<<<< HEAD
-        source: 'places',
-        
-=======
-        source: 'places' as const,
->>>>>>> 14ad2818
+        source: 'places' as const,
         tags: ['resort', 'wedding-venue', 'luxury']
       },
       {
@@ -409,12 +364,7 @@
         domain: 'lalucianbali.com',
         image_url: 'https://images.unsplash.com/photo-1414235077428-338989a2e8c0?w=400&h=200&fit=crop',
         created_at: new Date(Date.now() - 86400000 * 5).toISOString(),
-<<<<<<< HEAD
-        source: 'chat',
-        
-=======
-        source: 'places' as const,
->>>>>>> 14ad2818
+        source: 'places' as const,
         tags: ['italian', 'romantic', 'ocean-view']
       },
       {
@@ -425,12 +375,7 @@
         domain: 'baliswing.com',
         image_url: 'https://images.unsplash.com/photo-1506905925346-21bda4d32df4?w=400&h=200&fit=crop',
         created_at: new Date(Date.now() - 86400000 * 10).toISOString(),
-<<<<<<< HEAD
-        source: 'manual',
-        
-=======
-        source: 'places' as const,
->>>>>>> 14ad2818
+        source: 'places' as const,
         tags: ['adventure', 'scenic', 'couples']
       }
     ]
@@ -506,12 +451,7 @@
         domain: 'omnihotels.com',
         image_url: 'https://images.unsplash.com/photo-1571896349842-33c89424de2d?w=400&h=200&fit=crop',
         created_at: new Date(Date.now() - 86400000 * 20).toISOString(),
-<<<<<<< HEAD
-        source: 'places',
-        
-=======
-        source: 'places' as const,
->>>>>>> 14ad2818
+        source: 'places' as const,
         tags: ['hotel', 'luxury', 'downtown']
       },
       {
@@ -522,12 +462,7 @@
         domain: 'hattiebs.com',
         image_url: 'https://images.unsplash.com/photo-1414235077428-338989a2e8c0?w=400&h=200&fit=crop',
         created_at: new Date(Date.now() - 86400000 * 3).toISOString(),
-<<<<<<< HEAD
-        source: 'chat',
-        
-=======
-        source: 'places' as const,
->>>>>>> 14ad2818
+        source: 'places' as const,
         tags: ['chicken', 'nashville', 'spicy']
       },
       {
@@ -538,12 +473,7 @@
         domain: 'ryman.com',
         image_url: 'https://images.unsplash.com/photo-1514525253161-7a46d19cd819?w=400&h=200&fit=crop',
         created_at: new Date(Date.now() - 86400000 * 5).toISOString(),
-<<<<<<< HEAD
-        source: 'manual',
-        
-=======
-        source: 'places' as const,
->>>>>>> 14ad2818
+        source: 'places' as const,
         tags: ['music', 'historic', 'tour']
       }
     ]
@@ -611,12 +541,7 @@
         domain: 'thelittlenell.com',
         image_url: 'https://images.unsplash.com/photo-1571896349842-33c89424de2d?w=400&h=200&fit=crop',
         created_at: new Date(Date.now() - 86400000 * 45).toISOString(),
-<<<<<<< HEAD
-        source: 'places',
-        
-=======
-        source: 'places' as const,
->>>>>>> 14ad2818
+        source: 'places' as const,
         tags: ['resort', 'luxury', 'ski']
       },
       {
@@ -627,12 +552,7 @@
         domain: 'matsuhisaaspen.com',
         image_url: 'https://images.unsplash.com/photo-1414235077428-338989a2e8c0?w=400&h=200&fit=crop',
         created_at: new Date(Date.now() - 86400000 * 4).toISOString(),
-<<<<<<< HEAD
-        source: 'chat',
-        
-=======
-        source: 'places' as const,
->>>>>>> 14ad2818
+        source: 'places' as const,
         tags: ['japanese', 'sushi', 'upscale']
       }
     ]
@@ -689,12 +609,7 @@
         domain: 'tpc.com',
         image_url: 'https://images.unsplash.com/photo-1535131749006-b7f58c99034b?w=400&h=200&fit=crop',
         created_at: new Date(Date.now() - 86400000 * 15).toISOString(),
-<<<<<<< HEAD
-        source: 'places',
-        
-=======
-        source: 'places' as const,
->>>>>>> 14ad2818
+        source: 'places' as const,
         tags: ['golf', 'pga', 'tournament']
       },
       {
@@ -705,12 +620,7 @@
         domain: 'fourseasons.com',
         image_url: 'https://images.unsplash.com/photo-1571896349842-33c89424de2d?w=400&h=200&fit=crop',
         created_at: new Date(Date.now() - 86400000 * 20).toISOString(),
-<<<<<<< HEAD
-        source: 'places',
-        
-=======
-        source: 'places' as const,
->>>>>>> 14ad2818
+        source: 'places' as const,
         tags: ['resort', 'luxury', 'golf']
       }
     ]
@@ -934,12 +844,7 @@
         domain: 'airbnb.com',
         image_url: 'https://images.unsplash.com/photo-1449824913935-59a10b8d2000?w=400&h=200&fit=crop',
         created_at: new Date(Date.now() - 86400000 * 30).toISOString(),
-<<<<<<< HEAD
-        source: 'places',
-        
-=======
-        source: 'places' as const,
->>>>>>> 14ad2818
+        source: 'places' as const,
         tags: ['airbnb', 'desert', 'festival']
       },
       {
@@ -950,12 +855,7 @@
         domain: 'yelp.com',
         image_url: 'https://images.unsplash.com/photo-1514933651103-005eec06c04b?w=400&h=200&fit=crop',
         created_at: new Date(Date.now() - 86400000 * 28).toISOString(),
-<<<<<<< HEAD
-        source: 'manual',
-        
-=======
-        source: 'places' as const,
->>>>>>> 14ad2818
+        source: 'places' as const,
         tags: ['restaurant', 'desert', 'iconic']
       },
       {
@@ -966,12 +866,7 @@
         domain: 'uber.com',
         image_url: 'https://images.unsplash.com/photo-1544620347-c4fd4a3d5957?w=400&h=200&fit=crop',
         created_at: new Date(Date.now() - 86400000 * 25).toISOString(),
-<<<<<<< HEAD
-        source: 'places',
-        
-=======
-        source: 'places' as const,
->>>>>>> 14ad2818
+        source: 'places' as const,
         tags: ['transportation', 'shuttle', 'festival']
       },
       {
@@ -982,12 +877,7 @@
         domain: 'coachella.com',
         image_url: 'https://images.unsplash.com/photo-1493225457124-a3eb161ffa5f?w=400&h=200&fit=crop',
         created_at: new Date(Date.now() - 86400000 * 40).toISOString(),
-<<<<<<< HEAD
-        source: 'places',
-        
-=======
-        source: 'places' as const,
->>>>>>> 14ad2818
+        source: 'places' as const,
         tags: ['lineup', 'official', 'schedule']
       },
       {
@@ -998,12 +888,7 @@
         domain: 'wholefoodsmarket.com',
         image_url: 'https://images.unsplash.com/photo-1542838132-92c53300491e?w=400&h=200&fit=crop',
         created_at: new Date(Date.now() - 86400000 * 22).toISOString(),
-<<<<<<< HEAD
-        source: 'manual',
-        
-=======
-        source: 'places' as const,
->>>>>>> 14ad2818
+        source: 'places' as const,
         tags: ['grocery', 'supplies', 'healthy']
       }
     ]
